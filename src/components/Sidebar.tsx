--- conflicted
+++ resolved
@@ -771,7 +771,6 @@
                     </motion.div>
                   )}
                 </AnimatePresence>
-<<<<<<< HEAD
                 <motion.button
                   initial={{ opacity: 0, scale: 0.8 }}
                   animate={{ opacity: 1, scale: 1 }}
@@ -870,8 +869,6 @@
                 >
                   <BuildingStorefrontIcon className="h-5 w-5" />
                 </motion.button>
-=======
->>>>>>> 90af6fab
 
                   <motion.button
                     initial={{ opacity: 0, scale: 0.8 }}
@@ -899,11 +896,7 @@
                         stiffness: 500,
                         damping: 30,
                       }}
-<<<<<<< HEAD
-                      className="absolute left-full top-1/2 transform -translate-y-22/3 ml-2 z-50"
-=======
                       className="absolute left-full top-1/2 transform -translate-y-1/2 ml-2 z-50"
->>>>>>> 90af6fab
                     >
                       <div className="bg-black-dark border border-black-lighter rounded-lg px-3 py-2 shadow-lg">
                         <span className="text-sm text-white-light tracking-wide whitespace-nowrap">
@@ -988,11 +981,7 @@
                         stiffness: 500,
                         damping: 30,
                       }}
-<<<<<<< HEAD
-                      className="absolute left-full top-1/2 transform -translate-y-49/8 ml-2 z-50"
-=======
                       className="absolute left-full top-1/2 transform -translate-y-1/2 ml-2 z-50"
->>>>>>> 90af6fab
                     >
                       <div className="bg-black-dark border border-black-lighter rounded-lg px-3 py-2 shadow-lg">
                         <span className="text-sm text-white-light tracking-wide whitespace-nowrap">
