--- conflicted
+++ resolved
@@ -26,11 +26,8 @@
   NumberedListIcon,
   InboxStackIcon,
   BookOpenIcon,
-<<<<<<< HEAD
   ClipboardIcon,
-=======
   ArrowUturnLeftIcon,
->>>>>>> 39fa8d6d
 } from "@heroicons/react/24/solid";
 import { JokerData } from "./data/BalatroUtils";
 
