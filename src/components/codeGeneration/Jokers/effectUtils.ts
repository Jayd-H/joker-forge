--- conflicted
+++ resolved
@@ -148,11 +148,7 @@
   regularEffects: Effect[] = [],
   randomGroups: RandomGroup[] = [],
   loopGroups: LoopGroup[] = [],
-<<<<<<< HEAD
-  triggerType: string,
-=======
   triggerType: string = "hand_played",
->>>>>>> 77194052
   modprefix: string,
   jokerKey?: string,
   ruleId?: string,
@@ -684,10 +680,7 @@
   sameTypeCount: number = 0,
   modprefix: string
 ): EffectReturn => {
-<<<<<<< HEAD
-
-=======
->>>>>>> 77194052
+
   switch (effect.type) {
     case "add_chips":
       return generateAddChipsReturn(effect, sameTypeCount);
