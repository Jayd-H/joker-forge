import type { Effect } from "../../ruleBuilder/types";
import type { JokerData } from "../../data/BalatroUtils";
import { coordinateVariableConflicts } from "./variableUtils";
import { generateAddMultReturn } from "./effects/AddMultEffect";
import { generateApplyXMultReturn } from "./effects/ApplyXMultEffect";
import { generateRetriggerReturn } from "./effects/RetriggerEffect";
import { generateDestroySelfReturn } from "./effects/DestroySelfEffect";
import { generateEditHandReturn } from "./effects/EditHandEffect";
import { generateEditDiscardReturn } from "./effects/EditDiscardEffect";
import { generateEditHandSizeReturn } from "./effects/EditHandSizeEffect";
import { generateLevelUpHandReturn } from "./effects/LevelUpHandEffect";
import { generateAddCardToDeckReturn } from "./effects/AddCardToDeckEffect";
import { generateCopyCardToDeckReturn } from "./effects/CopyCardToDeckEffect";
import { generateDeleteCardReturn } from "./effects/DeleteCardEffect";
import { generateEditCardReturn } from "./effects/EditCardEffect";
import { generateModifyInternalVariableReturn } from "./effects/ModifyInternalVariableEffect";
import { generateDestroyConsumableReturn } from "./effects/DestroyConsumableEffect";
import { generateCopyConsumableReturn } from "./effects/CopyConsumableEffect";
import { generateCreateJokerReturn } from "./effects/CreateJokerEffect";
import { generateCopyJokerReturn } from "./effects/CopyJokerEffect";
import { generateDestroyJokerReturn } from "./effects/DestroyJokerEffect";
import { generatePassiveHandSize } from "./effects/EditHandSizeEffect";
import { generatePassiveHand } from "./effects/EditHandEffect";
import { generatePassiveDiscard } from "./effects/EditDiscardEffect";
import { generatePassiveCombineRanks } from "./effects/CombineRanksEffect";
import { generateApplyXChipsReturn } from "./effects/ApplyXChipsEffect";
import { generateCreateTagReturn } from "./effects/CreateTagEffect";
import { generateApplyExpMultReturn } from "./effects/ApplyExpMultEffect";
import { generateApplyExpChipsReturn } from "./effects/ApplyExpChipsEffect";
import { generateShowMessageReturn } from "./effects/ShowMessageEffect";
import { generateSetDollarsReturn } from "./effects/SetDollarsEffect";
import {
  generateDisableBossBlindReturn,
  generatePassiveDisableBossBlind,
} from "./effects/DisableBossBlindEffect";
import { generateSavedReturn } from "./effects/SavedEffect";
import { generateSetSellValueReturn } from "./effects/SetSellValueEffect";
import { generateBalanceReturn } from "./effects/BalanceEffect";
import { generateChangeSuitVariableReturn } from "./effects/ChangeSuitVariableEffect";
import { generateChangeRankVariableReturn } from "./effects/ChangeRankVariableEffect";
import {
  generateFreeRerollsReturn,
  generateDiscountItemsReturn,
} from "./effects/DiscountItemsEffect";
import { generateChangePokerHandVariableReturn } from "./effects/ChangePokerHandVariableEffect";
import { generatePassiveCopyJokerAbility } from "./effects/CopyJokerAbilityEffect";
import { generatePermaBonusReturn } from "./effects/PermaBonusEffect";
import { generateSetAnteReturn } from "./effects/SetAnteEffect";
import { generateAddCardToHandReturn } from "./effects/AddCardToHandEffect";
import { generateCopyCardToHandReturn } from "./effects/CopyCardToHandEffect";
import { generatePassiveSplashEffect } from "./effects/SplashEffect";
import { generatePassiveAllowDebt } from "./effects/AllowDebtEffect";
import { generateReduceFlushStraightRequirementsReturn } from "./effects/ReduceFlushStraightRequirementsEffect";
import { generateShortcutReturn } from "./effects/ShortcutEffect";
import { generateShowmanReturn } from "./effects/ShowmanEffect";
import { generatePassiveCombineSuits } from "./effects/CombineSuitsEffect";
import {
  generateEditConsumableSlotsReturn,
  generatePassiveConsumableSlots,
} from "./effects/EditConsumableSlotsEffect";
import {
  generateEditJokerSlotsReturn,
  generatePassiveJokerSlots,
} from "./effects/EditJokerSlotsEffect";
import { generateAddChipsReturn } from "./effects/AddChipsEffect";
import { generateCreateConsumableReturn } from "./effects/CreateConsumableEffect";
import { generateModifyBlindRequirementReturn } from "./effects/ModifyBlindRequirementEffect";
import { generateBeatCurrentBlindReturn } from "./effects/BeatCurrentBlindEffect";
import { generateFixProbabilityReturn } from "./effects/FixProbabilityEffect";
import { generateModProbabilityReturn } from "./effects/ModProbabilityEffect";
import { generateForceGameOverReturn } from "./effects/ForceGameOverEffect";
import { generateJuiceUpReturn } from "./effects/JuiceUpEffect";
<<<<<<< HEAD
import { generateDrawCardsReturn } from "./effects/DrawCardsEffect";
import { generateEditVoucherSlotsReturn, generatePassiveVoucherSlots } from "./effects/EditVoucherSlotsEffect";
import { generateEditBoosterSlotsReturn, generatePassiveBoosterSlots } from "./effects/EditBoosterSlotsEffect";
=======
import { generateEditPlaySizeReturn, generatePassivePlaySize } from "./effects/EditPlaySizeEffect";
import { generateEditDiscardSizeReturn, generatePassiveDiscardSize } from "./effects/EditDiscardSizeEffect";
>>>>>>> b461dc95

interface ExtendedEffect extends Effect {
  _isInRandomGroup?: boolean;
  _ruleContext?: string;
  _effectIndex?: number;
}

export interface RandomGroup {
  id: string;
  chance_numerator: number;
  chance_denominator: number;
  effects: Effect[];
}

export interface PassiveEffectResult {
  addToDeck?: string;
  removeFromDeck?: string;
  configVariables?: string[];
  locVars?: string[];
  calculateFunction?: string;
  needsHook?: {
    hookType: string;
    jokerKey: string;
    effectParams: unknown;
  };
}

export interface ConfigExtraVariable {
  name: string;
  value: number | string;
  description?: string;
}

export interface EffectReturn {
  statement: string;
  message?: string;
  colour: string;
  configVariables?: ConfigExtraVariable[];
  effectType?: string;
}

export interface ReturnStatementResult {
  statement: string;
  colour: string;
  preReturnCode?: string;
  isRandomChance?: boolean;
  configVariables?: ConfigExtraVariable[];
}

export interface CalculateFunctionResult {
  code: string;
  configVariables: ConfigExtraVariable[];
}

export function generateEffectReturnStatement(
  regularEffects: Effect[] = [],
  randomGroups: RandomGroup[] = [],
  triggerType: string = "hand_played",
  modprefix: string,
  jokerKey?: string,
  ruleId?: string,
  globalEffectCounts?: Map<string, number>
): ReturnStatementResult {
  if (regularEffects.length === 0 && randomGroups.length === 0) {
    return {
      statement: "",
      colour: "G.C.WHITE",
      configVariables: [],
    };
  }

  let combinedPreReturnCode = "";
  let mainReturnStatement = "";
  let primaryColour = "G.C.WHITE";
  const allConfigVariables: ConfigExtraVariable[] = [];

  if (regularEffects.length > 0) {
    const { preReturnCode: regularPreCode, modifiedEffects } =
      coordinateVariableConflicts(regularEffects);

    const effectReturns: EffectReturn[] = modifiedEffects
      .map((effect) => {
        const effectWithContext: ExtendedEffect = {
          ...effect,
          _ruleContext: ruleId,
        };

        const currentCount = globalEffectCounts?.get(effect.type) || 0;
        if (globalEffectCounts) {
          globalEffectCounts.set(effect.type, currentCount + 1);
        }

        const result = generateSingleEffect(
          effectWithContext,
          triggerType,
          currentCount,
          modprefix
        );
        return {
          ...result,
          effectType: effect.type,
        };
      })
      .filter((ret) => ret.statement || ret.message);

    if (regularPreCode) {
      combinedPreReturnCode += regularPreCode;
    }

    effectReturns.forEach((effectReturn) => {
      if (effectReturn.configVariables) {
        allConfigVariables.push(...effectReturn.configVariables);
      }
    });

    const processedEffects: EffectReturn[] = [];
    effectReturns.forEach((effect) => {
      const { cleanedStatement, preReturnCode } = extractPreReturnCode(
        effect.statement
      );

      if (preReturnCode) {
        combinedPreReturnCode +=
          (combinedPreReturnCode ? "\n                " : "") + preReturnCode;
      }

      processedEffects.push({
        ...effect,
        statement: cleanedStatement,
      });
    });

    if (processedEffects.length > 0) {
      mainReturnStatement = buildReturnStatement(processedEffects);
      primaryColour = processedEffects[0]?.colour ?? "G.C.WHITE";
    }
  }

  if (randomGroups.length > 0) {
    const randomGroupStatements: string[] = [];

    const denominators = [
      ...new Set(randomGroups.map((group) => group.chance_denominator)),
    ];
    const denominatorToOddsVar: Record<number, string> = {};

    if (denominators.length === 1) {
      denominatorToOddsVar[denominators[0]] = "card.ability.extra.odds";
      allConfigVariables.push({
        name: "odds",
        value: denominators[0],
        description: "Probability denominator",
      });
    } else {
      denominators.forEach((denom, index) => {
        if (index === 0) {
          denominatorToOddsVar[denom] = "card.ability.extra.odds";
          allConfigVariables.push({
            name: "odds",
            value: denom,
            description: "First probability denominator",
          });
        } else {
          denominatorToOddsVar[denom] = `card.ability.extra.odds${index + 1}`;
          allConfigVariables.push({
            name: `odds${index + 1}`,
            value: denom,
            description: `${index + 1}${getOrdinalSuffix(
              index + 1
            )} probability denominator`,
          });
        }
      });
    }

    randomGroups.forEach((group, groupIndex) => {
      const { preReturnCode: groupPreCode, modifiedEffects } =
        coordinateVariableConflicts(group.effects);

      const effectReturns: EffectReturn[] = modifiedEffects
        .map((effect) => {
          const effectWithContext: ExtendedEffect = {
            ...effect,
            _ruleContext: ruleId,
            _isInRandomGroup: true,
          };

          const currentCount = globalEffectCounts?.get(effect.type) || 0;
          if (globalEffectCounts) {
            globalEffectCounts.set(effect.type, currentCount + 1);
          }

          const result = generateSingleEffect(
            effectWithContext,
            triggerType,
            currentCount,
            modprefix
          );
          return {
            ...result,
            effectType: effect.type,
          };
        })
        .filter((ret) => ret.statement || ret.message);

      effectReturns.forEach((effectReturn) => {
        if (effectReturn.configVariables) {
          allConfigVariables.push(...effectReturn.configVariables);
        }
      });

      if (effectReturns.length === 0) return;

      let groupPreReturnCode = groupPreCode || "";
      const processedEffects: EffectReturn[] = [];

      effectReturns.forEach((effect) => {
        const { cleanedStatement, preReturnCode } = extractPreReturnCode(
          effect.statement
        );

        if (preReturnCode) {
          groupPreReturnCode +=
            (groupPreReturnCode ? "\n                        " : "") +
            preReturnCode;
        }

        processedEffects.push({
          ...effect,
          statement: cleanedStatement,
        });
      });

      const oddsVar = denominatorToOddsVar[group.chance_denominator];
      const probabilityIdentifier = `group_${groupIndex}_${group.id.substring(
        0,
        8
      )}`;

      let groupContent = "";

      const hasDeleteInGroup = group.effects.some(
        (effect) => effect.type === "delete_triggered_card"
      );

      if (
        hasDeleteInGroup &&
        (triggerType === "card_scored" ||
          triggerType === "card_held_in_hand" ||
          triggerType === "card_held_in_hand_end_of_round")
      ) {
        groupContent += `context.other_card.should_destroy = true
                        `;
      }

      if (groupPreReturnCode && groupPreReturnCode.trim()) {
        groupContent += `${groupPreReturnCode}
                        `;
      }

      const isRetriggerEffect = (effect: EffectReturn): boolean => {
        return (
          effect.effectType === "retrigger_cards" ||
          (effect.statement
            ? effect.statement.includes("repetitions") ||
              effect.statement.includes("repetition")
            : false)
        );
      };

      const retriggerEffects = processedEffects.filter(isRetriggerEffect);
      const nonRetriggerEffects = processedEffects.filter(
        (effect) => !isRetriggerEffect(effect)
      );
      const hasFixProbablityEffects = processedEffects.some(
        (effect) => effect.effectType === "fix_probability"
      );
      const hasModProbablityEffects = processedEffects.some(
        (effect) => effect.effectType === "mod_probability"
      );

      if (retriggerEffects.length > 0) {
        const retriggerStatements = retriggerEffects
          .filter((effect) => effect.statement && effect.statement.trim())
          .map((effect) => effect.statement);

        if (retriggerStatements.length > 0) {
          const returnObj = `{${retriggerStatements.join(", ")}}`;
          groupContent += `return ${returnObj}
                        `;
        }
      }

      const effectCalls: string[] = [];
      nonRetriggerEffects.forEach((effect) => {
        if (effect.statement && effect.statement.trim()) {
          const effectObj = `{${effect.statement}}`;
          effectCalls.push(`SMODS.calculate_effect(${effectObj}, card)`);
        }
        if (effect.message) {
          effectCalls.push(
            `card_eval_status_text(context.blueprint_card or card, 'extra', nil, nil, nil, {message = ${
              effect.message
            }, colour = ${effect.colour || "G.C.WHITE"}})`
          );
        }
      });

      if (effectCalls.length > 0) {
        groupContent += effectCalls.join("\n                        ");
      }

      const groupStatement =
        hasFixProbablityEffects || hasModProbablityEffects // prevents stack overflow
          ? `if pseudorandom('${probabilityIdentifier}') < ${group.chance_numerator} / ${oddsVar} then
                        ${groupContent}
                    end`
          : `if SMODS.pseudorandom_probability(card, '${probabilityIdentifier}', ${group.chance_numerator}, ${oddsVar}, 'j_${modprefix}_${jokerKey}') then
                      ${groupContent}
                  end`;
      randomGroupStatements.push(groupStatement);
    });

    if (mainReturnStatement && randomGroupStatements.length > 0) {
      const randomGroupCode = randomGroupStatements.join(
        "\n                    "
      );
      const funcStatement = `func = function()
                        ${randomGroupCode}
                        return true
                    end`;

      if (
        mainReturnStatement.includes("return {") &&
        mainReturnStatement.includes("}")
      ) {
        const insertIndex = mainReturnStatement.lastIndexOf("}");
        mainReturnStatement =
          mainReturnStatement.slice(0, insertIndex) +
          `,
                    ${funcStatement}
                ${mainReturnStatement.slice(insertIndex)}`;
      }
    } else if (!mainReturnStatement && randomGroupStatements.length > 0) {
      mainReturnStatement = randomGroupStatements.join("\n                ");
      if (randomGroups.length > 0 && randomGroups[0].effects.length > 0) {
        const firstEffect = randomGroups[0].effects[0];
        const firstEffectResult = generateSingleEffect(
          firstEffect,
          triggerType,
          0,
          modprefix
        );
        primaryColour = firstEffectResult.colour || "G.C.WHITE";
      }
    }
  }

  return {
    statement: mainReturnStatement,
    colour: primaryColour,
    preReturnCode: combinedPreReturnCode || undefined,
    isRandomChance: randomGroups.length > 0,
    configVariables: allConfigVariables,
  };
}

const generateSingleEffect = (
  effect: ExtendedEffect,
  triggerType: string,
  sameTypeCount: number = 0,
  modprefix: string
): EffectReturn => {
  switch (effect.type) {
    case "add_chips":
      return generateAddChipsReturn(effect, sameTypeCount);
    case "add_mult":
      return generateAddMultReturn(effect, sameTypeCount);
    case "apply_x_mult":
      return generateApplyXMultReturn(effect, sameTypeCount);
    case "retrigger_cards":
      return generateRetriggerReturn(effect, sameTypeCount);
    case "destroy_self":
      return generateDestroySelfReturn(effect);
    case "edit_hand":
      return generateEditHandReturn(effect, sameTypeCount);
    case "edit_discard":
      return generateEditDiscardReturn(effect, sameTypeCount);
    case "edit_hand_size":
      return generateEditHandSizeReturn(effect, sameTypeCount);
    case "draw_cards":
      return generateDrawCardsReturn(effect, sameTypeCount)
    case "level_up_hand":
      return generateLevelUpHandReturn(triggerType, effect, sameTypeCount);
    case "add_card_to_deck":
      return generateAddCardToDeckReturn(effect, triggerType);
    case "copy_triggered_card":
      return generateCopyCardToDeckReturn(effect, triggerType);
    case "copy_played_card":
      return generateCopyCardToDeckReturn(effect, triggerType);
    case "delete_triggered_card":
      return generateDeleteCardReturn(effect, triggerType);
    case "edit_triggered_card":
      return generateEditCardReturn(effect, triggerType);
    case "modify_internal_variable":
      return generateModifyInternalVariableReturn(effect, triggerType);
    case "destroy_consumable":
      return generateDestroyConsumableReturn(effect, triggerType);
    case "copy_consumable":
      return generateCopyConsumableReturn(effect, triggerType);
    case "create_joker":
      return generateCreateJokerReturn(effect, triggerType, modprefix);
    case "copy_joker":
      return generateCopyJokerReturn(effect, triggerType);
    case "destroy_joker":
      return generateDestroyJokerReturn(effect, triggerType);
    case "apply_x_chips":
      return generateApplyXChipsReturn(effect, sameTypeCount);
    case "create_tag":
      return generateCreateTagReturn(effect, triggerType);
    case "apply_exp_mult":
      return generateApplyExpMultReturn(effect, sameTypeCount);
    case "apply_exp_chips":
      return generateApplyExpChipsReturn(effect, sameTypeCount);
    case "show_message":
      return generateShowMessageReturn(effect);
    case "set_dollars":
      return generateSetDollarsReturn(effect, sameTypeCount);
    case "disable_boss_blind":
      return generateDisableBossBlindReturn(effect, triggerType);
    case "prevent_game_over":
      return generateSavedReturn(effect);
    case "set_sell_value":
      return generateSetSellValueReturn(effect, triggerType, sameTypeCount);
    case "balance":
      return generateBalanceReturn(effect);
    case "change_suit_variable":
      return generateChangeSuitVariableReturn(effect);
    case "change_rank_variable":
      return generateChangeRankVariableReturn(effect);
    case "change_pokerhand_variable":
      return generateChangePokerHandVariableReturn(effect);
    case "permanent_bonus":
      return generatePermaBonusReturn(effect, sameTypeCount);
    case "set_ante":
      return generateSetAnteReturn(effect, triggerType, sameTypeCount);
    case "add_card_to_hand":
      return generateAddCardToHandReturn(effect, triggerType);
    case "copy_triggered_card_to_hand":
      return generateCopyCardToHandReturn(effect, triggerType);
    case "copy_played_card_to_hand":
      return generateCopyCardToHandReturn(effect, triggerType);
    case "edit_consumable_slots":
      return generateEditConsumableSlotsReturn(effect, sameTypeCount);
    case "edit_joker_slots":
      return generateEditJokerSlotsReturn(effect, sameTypeCount);
    case "edit_voucher_slots":
      return generateEditVoucherSlotsReturn(effect, sameTypeCount);
    case "edit_booster_slots":
      return generateEditBoosterSlotsReturn(effect, sameTypeCount);
    case "create_consumable":
      return generateCreateConsumableReturn(effect, triggerType);
    case "modify_blind_requirement":
      return generateModifyBlindRequirementReturn(effect, sameTypeCount);
    case "beat_current_blind":
      return generateBeatCurrentBlindReturn(effect);
    case "fix_probability":
      return generateFixProbabilityReturn(effect, sameTypeCount);
    case "mod_probability":
      return generateModProbabilityReturn(effect, sameTypeCount);
    case "force_game_over":
      return generateForceGameOverReturn(effect);
    case "juice_up_joker":
      return generateJuiceUpReturn(effect, sameTypeCount, "joker");
    case "juice_up_card":
      return generateJuiceUpReturn(effect, sameTypeCount, "card");
    case "edit_play_size":
      return generateEditPlaySizeReturn(effect, sameTypeCount);
    case "edit_discard_size":
      return generateEditDiscardSizeReturn(effect, sameTypeCount);
    default:
      return {
        statement: "",
        colour: "G.C.WHITE",
      };
  }
};

const buildReturnStatement = (effects: EffectReturn[]): string => {
  if (effects.length === 0) return "";

  let firstContentEffectIndex = -1;
  for (let i = 0; i < effects.length; i++) {
    const effect = effects[i];
    if (effect.statement.trim().length > 0 || effect.message) {
      firstContentEffectIndex = i;
      break;
    }
  }

  if (firstContentEffectIndex === -1) {
    return "";
  }

  const firstContentEffect = effects[firstContentEffectIndex];
  const hasFirstStatement = firstContentEffect.statement.trim().length > 0;

  let returnStatement = "";

  if (hasFirstStatement) {
    returnStatement = `return {
                    ${firstContentEffect.statement}`;

    if (firstContentEffect.message) {
      returnStatement += `,
                    message = ${firstContentEffect.message}`;
    }
  } else if (firstContentEffect.message) {
    returnStatement = `return {
                    message = ${firstContentEffect.message}`;
  }

  const remainingEffects = effects.slice(firstContentEffectIndex + 1);
  if (remainingEffects.length > 0) {
    let extraChain = "";
    let extraCount = 0;

    for (let i = 0; i < remainingEffects.length; i++) {
      const effect = remainingEffects[i];
      const hasStatement = effect.statement.trim().length > 0;

      let extraContent = "";
      if (hasStatement) {
        extraContent = effect.statement;
        if (effect.message) {
          extraContent += `,
                            message = ${effect.message}`;
        }
      } else if (effect.message) {
        extraContent = `message = ${effect.message}`;
      }

      if (!extraContent) continue;

      if (extraCount === 0) {
        extraChain = `,
                    extra = {
                        ${extraContent}`;

        if (effect.colour && effect.colour.trim()) {
          extraChain += `,
                        colour = ${effect.colour}`;
        }
      } else {
        extraChain += `,
                        extra = {
                            ${extraContent}`;

        if (effect.colour && effect.colour.trim()) {
          extraChain += `,
                            colour = ${effect.colour}`;
        }
      }
      extraCount++;
    }

    for (let i = 0; i < extraCount; i++) {
      extraChain += `
                        }`;
    }

    returnStatement += extraChain;
  }

  returnStatement += `
                }`;

  return returnStatement;
};

export const processPassiveEffects = (
  joker: JokerData
): PassiveEffectResult[] => {
  const passiveEffects: PassiveEffectResult[] = [];

  if (!joker.rules) return passiveEffects;

  joker.rules
    .filter((rule) => rule.trigger === "passive")
    .forEach((rule) => {
      rule.effects?.forEach((effect) => {
        let passiveResult: PassiveEffectResult | null = null;

        const jokerKey = joker.jokerKey;

        switch (effect.type) {
          case "edit_hand_size":
            passiveResult = generatePassiveHandSize(effect);
            break;
          case "edit_hand":
            passiveResult = generatePassiveHand(effect);
            break;
          case "edit_discard":
            passiveResult = generatePassiveDiscard(effect);
            break;
          case "combine_ranks": {
            passiveResult = generatePassiveCombineRanks(effect, jokerKey);
            break;
          }
          case "combine_suits": {
            passiveResult = generatePassiveCombineSuits(effect, jokerKey);
            break;
          }
          case "disable_boss_blind": {
            passiveResult = generatePassiveDisableBossBlind(effect);
            break;
          }
          case "free_rerolls": {
            passiveResult = generateFreeRerollsReturn(effect);
            break;
          }
          case "discount_items": {
            passiveResult = generateDiscountItemsReturn(effect, jokerKey);
            break;
          }
          case "copy_joker_ability": {
            passiveResult = generatePassiveCopyJokerAbility(effect);
            break;
          }
          case "splash_effect": {
            passiveResult = generatePassiveSplashEffect();
            break;
          }
          case "allow_debt": {
            passiveResult = generatePassiveAllowDebt(effect);
            break;
          }
          case "reduce_flush_straight_requirements": {
            passiveResult = generateReduceFlushStraightRequirementsReturn(
              effect,
              jokerKey
            );
            break;
          }
          case "shortcut": {
            passiveResult = generateShortcutReturn(jokerKey);
            break;
          }
          case "showman": {
            passiveResult = generateShowmanReturn(jokerKey);
            break;
          }
          case "edit_consumable_slots": {
            passiveResult = generatePassiveConsumableSlots(effect);
            break;
          }
          case "edit_joker_slots": {
            passiveResult = generatePassiveJokerSlots(effect);
            break;
          }
<<<<<<< HEAD
          case "edit_voucher_slots": {
            passiveResult = generatePassiveVoucherSlots(effect);
            break;
          }
          case "edit_booster_slots": {
            passiveResult = generatePassiveBoosterSlots(effect);
=======
          case "edit_play_size": {
            passiveResult = generatePassivePlaySize(effect);
            break;
          }
          case "edit_discard_size": {
            passiveResult = generatePassiveDiscardSize(effect);
>>>>>>> b461dc95
            break;
          }
        }
        if (passiveResult) {
          passiveEffects.push(passiveResult);
        }
      });
    });

  return passiveEffects;
};

function extractPreReturnCode(statement: string): {
  cleanedStatement: string;
  preReturnCode?: string;
} {
  const preReturnStart = "__PRE_RETURN_CODE__";
  const preReturnEnd = "__PRE_RETURN_CODE_END__";

  if (statement.includes(preReturnStart) && statement.includes(preReturnEnd)) {
    const startIndex =
      statement.indexOf(preReturnStart) + preReturnStart.length;
    const endIndex = statement.indexOf(preReturnEnd);

    if (startIndex < endIndex) {
      const preReturnCode = statement.substring(startIndex, endIndex).trim();
      const cleanedStatement = statement
        .replace(
          new RegExp(`${preReturnStart}[\\s\\S]*?${preReturnEnd}`, "g"),
          ""
        )
        .trim();

      return { cleanedStatement, preReturnCode };
    }
  }

  return { cleanedStatement: statement };
}

function getOrdinalSuffix(num: number): string {
  if (num === 2) return "nd";
  if (num === 3) return "rd";
  return "th";
}<|MERGE_RESOLUTION|>--- conflicted
+++ resolved
@@ -70,14 +70,11 @@
 import { generateModProbabilityReturn } from "./effects/ModProbabilityEffect";
 import { generateForceGameOverReturn } from "./effects/ForceGameOverEffect";
 import { generateJuiceUpReturn } from "./effects/JuiceUpEffect";
-<<<<<<< HEAD
 import { generateDrawCardsReturn } from "./effects/DrawCardsEffect";
 import { generateEditVoucherSlotsReturn, generatePassiveVoucherSlots } from "./effects/EditVoucherSlotsEffect";
 import { generateEditBoosterSlotsReturn, generatePassiveBoosterSlots } from "./effects/EditBoosterSlotsEffect";
-=======
 import { generateEditPlaySizeReturn, generatePassivePlaySize } from "./effects/EditPlaySizeEffect";
 import { generateEditDiscardSizeReturn, generatePassiveDiscardSize } from "./effects/EditDiscardSizeEffect";
->>>>>>> b461dc95
 
 interface ExtendedEffect extends Effect {
   _isInRandomGroup?: boolean;
@@ -738,21 +735,19 @@
             passiveResult = generatePassiveJokerSlots(effect);
             break;
           }
-<<<<<<< HEAD
           case "edit_voucher_slots": {
             passiveResult = generatePassiveVoucherSlots(effect);
             break;
           }
           case "edit_booster_slots": {
             passiveResult = generatePassiveBoosterSlots(effect);
-=======
+          }
           case "edit_play_size": {
             passiveResult = generatePassivePlaySize(effect);
             break;
           }
           case "edit_discard_size": {
             passiveResult = generatePassiveDiscardSize(effect);
->>>>>>> b461dc95
             break;
           }
         }
