<<<<<<< HEAD
import type { Effect } from "../../ruleBuilder/types";
import type { EffectReturn } from "../effectUtils";

export const generateCrashGameEffectCode = (
  effect: Effect,
): EffectReturn => {
=======
import { Effect } from "../../ruleBuilder";
import { EffectReturn } from "../effectUtils";

export const generateCrashGameReturn = (
  effect: Effect,
): EffectReturn => {

>>>>>>> 354bc8cf
  const customMessage = (effect.customMessage ?? "EasternFarmer Was Here")
    .replace(/"/g, '\\"')
    .replace(/'/g, "\\'")

  return {
    colour: "G.C.BLUE",
    statement: `__PRE_RETURN_CODE__error("${customMessage}")
    __PRE_RETURN_CODE_END__`
  }
}<|MERGE_RESOLUTION|>--- conflicted
+++ resolved
@@ -1,19 +1,10 @@
-<<<<<<< HEAD
-import type { Effect } from "../../ruleBuilder/types";
-import type { EffectReturn } from "../effectUtils";
+import { Effect } from "../../ruleBuilder";
+import { EffectReturn } from "../effectUtils";
 
 export const generateCrashGameEffectCode = (
   effect: Effect,
 ): EffectReturn => {
-=======
-import { Effect } from "../../ruleBuilder";
-import { EffectReturn } from "../effectUtils";
 
-export const generateCrashGameReturn = (
-  effect: Effect,
-): EffectReturn => {
-
->>>>>>> 354bc8cf
   const customMessage = (effect.customMessage ?? "EasternFarmer Was Here")
     .replace(/"/g, '\\"')
     .replace(/'/g, "\\'")
