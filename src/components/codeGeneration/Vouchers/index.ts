--- conflicted
+++ resolved
@@ -3,11 +3,8 @@
 import { generateEffectReturnStatement } from "./effectUtils";
 import { slugify } from "../../data/BalatroUtils";
 import { extractGameVariablesFromRules, parseGameVariable } from "./gameVariableUtils";
-<<<<<<< HEAD
 import { generateUnlockFunction } from "./unlockUtils";
-=======
 import { generateTriggerCondition } from "./triggerUtils";
->>>>>>> 90af6fab
 import type { Rule } from "../../ruleBuilder/types";
 import { generateGameVariableCode } from "./gameVariableUtils";
 import { parseRangeVariable } from "../Jokers/gameVariableUtils";
@@ -325,25 +322,19 @@
     ${locVarsCode},`;
   }
 
-<<<<<<< HEAD
-=======
 const calculateCode = generateCalculateFunction(activeRules, modPrefix, voucher.objectKey);
  if (calculateCode) {
   voucherCode += calculateCode;
 }
 
->>>>>>> 90af6fab
   const redeemCode = generateRedeemFunction(activeRules, modPrefix, voucher.objectKey);
   if (redeemCode) {
   voucherCode += redeemCode ;
 }
-<<<<<<< HEAD
 
 if (voucher.unlockTrigger) {
       voucherCode += `${generateUnlockFunction(voucher)}`;
     }
-=======
->>>>>>> 90af6fab
 
   voucherCode = voucherCode.replace(/,$/, "");
   voucherCode += `
