--- conflicted
+++ resolved
@@ -26,7 +26,6 @@
 import { generateEmitFlagReturn } from "./Effects/EmitFlagEffect";
 import { generatePlaySoundReturn } from "./Effects/PlaySoundEffect";
 import { generateWinBlindReturn } from "./Effects/WinBlindEffect";
-import { generateCrashGameReturn } from "./Effects/CrashGameEffect";
 import { generateEditApperanceReturn } from "./Effects/EditCardAppearanceEffect";
 import { generateChangeJokerVariableEffectCode } from "./Effects/ChangeJokerVariableEffect";
 import { generateChangePokerHandVariableEffectCode } from "./Effects/ChangePokerHandVariableEffect";
@@ -150,7 +149,6 @@
       return generateConvertAllCardsToSuitEffectCode(effect, itemType)
     case "convert_left_to_right":
       return generateConvertLeftToRightEffectCode(effect, itemType)
-<<<<<<< HEAD
     // ADD CASES FOR COPY CARD TO DECK/HAND EFFECTS
     case "copy_consumable":
       return generateCopyConsumableEffectCode(effect, itemType, triggerType)
@@ -167,7 +165,6 @@
     case "create_tag":
       return generateCreateTagEffectCode(effect, triggerType)
     
-=======
     case "emit_flag":
       return generateEmitFlagReturn(effect, modprefix);
     case "play_sound":
@@ -176,9 +173,6 @@
       return generateWinBlindReturn(effect, itemType)
     case "edit_card_apperance":
       return generateEditApperanceReturn(effect, itemType);
-    case "crash_game":
-      return generateCrashGameReturn(effect);
->>>>>>> 354bc8cf
 
     default:
       return {
