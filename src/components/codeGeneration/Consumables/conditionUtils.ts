--- conflicted
+++ resolved
@@ -10,10 +10,8 @@
 import { generateCheckFlagConditionCode } from "./conditions/CheckFlagCondition";
 import { generateBlindTypeConditionCode } from "./conditions/BlindTypeCondition";
 import { generateSystemConditionCode } from "./conditions/SystemCondition";
-<<<<<<< HEAD
 import { generateDrawnHandConditionCode } from "./conditions/DrawnHandCondition";
 import { generateGenericCompareConditionCode } from "./conditions/GenericCompareCondition";
-=======
 import { generateCheckBlindRequirementsConditionCode } from "./conditions/BlindRequirementsCondition";
 import { generateBlindNameConditionCode } from "./conditions/BlindNameCondition";
 import { generateDeckCountConditionCode } from "./conditions/DeckCountCondition";
@@ -24,7 +22,6 @@
   generateJokerStickerConditionCode,
 } from "./conditions/JokerStickerCondition";
 import { generateJokerCountConditionCode } from "./conditions/JokerCountCondition";
->>>>>>> 6aa4a22c
 import { generateJokerSelectedConditionCode } from "./conditions/JokerSelected";
 
 export const generateConditionChain = (rule: Rule): string => {
@@ -132,35 +129,32 @@
     case "blind_type":
       return generateBlindTypeConditionCode([singleConditionRule]);
 
-          case "specific_joker":
-            return generateSpecificJokerConditionCode([singleConditionRule]);
+    case "specific_joker":
+      return generateSpecificJokerConditionCode([singleConditionRule]);
 
- case "joker_count":
+    case "joker_count":
       return generateJokerCountConditionCode([singleConditionRule]);
-
       
     case "in_blind":
       return generateInBlindConditionCode([singleConditionRule]);
 
-<<<<<<< HEAD
     case "drawn_hand":
       return generateDrawnHandConditionCode([singleConditionRule]);
-=======
-          case "deck_size":
-            return generateDeckSizeConditionCode([singleConditionRule]);
-      
-          case "check_blind_requirements":
-            return generateCheckBlindRequirementsConditionCode([singleConditionRule]);
->>>>>>> 6aa4a22c
+
+    case "deck_size":
+      return generateDeckSizeConditionCode([singleConditionRule]);
+
+    case "check_blind_requirements":
+      return generateCheckBlindRequirementsConditionCode([singleConditionRule]);
 
     case "consumable_count":
       return generateConsumableCountConditionCode([singleConditionRule]);
       
-        case "blind_name":
-            return generateBlindNameConditionCode([singleConditionRule]);
+    case "blind_name":
+      return generateBlindNameConditionCode([singleConditionRule]);
 
-              case "joker_sticker":
-                return generateJokerStickerConditionCode([singleConditionRule]);
+    case "joker_sticker":
+      return generateJokerStickerConditionCode([singleConditionRule]);
 
     case "joker_flipped":
       return generateJokerFlippedConditionCode();
@@ -168,8 +162,8 @@
     case "check_flag":
       return generateCheckFlagConditionCode([singleConditionRule]);
 
-      case "deck_count":
-        return generateDeckCountConditionCode([singleConditionRule]);
+    case "deck_count":
+      return generateDeckCountConditionCode([singleConditionRule]);
 
     case "system_condition":
       return generateSystemConditionCode([singleConditionRule]);
