import { EffectTypeDefinition } from "../../ruleBuilder/types";
import {
  ChartBarIcon,
  BanknotesIcon,
  Cog6ToothIcon,
  ReceiptPercentIcon,
  PencilSquareIcon,
  SparklesIcon,
  CakeIcon,
  UserGroupIcon,
} from "@heroicons/react/24/outline";
import { CategoryDefinition } from "./Triggers";
import { GENERIC_TRIGGERS } from "./Conditions";
import {
  RANKS,
  SUITS,
  ENHANCEMENTS,
  EDITIONS,
  SEALS,
  POKER_HANDS,
  TAROT_CARDS,
  PLANET_CARDS,
  SPECTRAL_CARDS,
  ALL_CONSUMABLES,
  RARITIES,
  CONSUMABLE_TYPES,
  TAGS,
  CUSTOM_CONSUMABLES,
  CONSUMABLE_SETS,
  STICKERS,
} from "../BalatroUtils";

export const EFFECT_CATEGORIES: CategoryDefinition[] = [
  {
    label: "Scoring",
    icon: ChartBarIcon,
  },
  {
    label: "Economy",
    icon: BanknotesIcon,
  },
  {
    label: "Card Effects",
    icon: PencilSquareIcon,
  },
  {
    label: "Consumables",
    icon: CakeIcon,
  },
  {
    label: "Jokers",
    icon: UserGroupIcon,
  },
  {
    label: "Game Rules",
    icon: Cog6ToothIcon,
  },
  {
    label: "Probability",
    icon: ReceiptPercentIcon,
  },
  {
    label: "Special",
    icon: SparklesIcon,
  },
];

export const EFFECT_TYPES: EffectTypeDefinition[] = [
  {
    id: "add_chips",
    label: "Add Chips",
    description: "Add a flat amount of chips to the hand score",
    applicableTriggers: ["hand_played", "card_scored", "card_held_in_hand"],
    params: [
      {
        id: "value",
        type: "number",
        label: "Amount",
        default: 10,
        min: 0,
      },
    ],
    category: "Scoring",
  },
  {
    id: "apply_x_chips",
    label: "Apply xChips",
    description: "Multiply the chips by this value",
    applicableTriggers: ["hand_played", "card_scored", "card_held_in_hand"],
    params: [
      {
        id: "value",
        type: "number",
        label: "Multiplier",
        default: 1.5,
      },
    ],
    category: "Scoring",
  },
  {
    id: "apply_exp_chips",
    label: "Apply ^Chips (Exponential)",
    description: "Apply exponential chips (echips) - REQUIRES TALISMAN MOD",
    applicableTriggers: ["hand_played", "card_scored", "card_held_in_hand"],
    params: [
      {
        id: "value",
        type: "number",
        label: "Exponential Chips Value",
        default: 1.1,
      },
    ],
    category: "Scoring",
  },
  {
    id: "add_mult",
    label: "Add Mult",
    description: "Add a flat amount of mult to the hand score",
    applicableTriggers: ["hand_played", "card_scored", "card_held_in_hand"],
    params: [
      {
        id: "value",
        type: "number",
        label: "Amount",
        default: 5,
        min: 0,
      },
    ],
    category: "Scoring",
  },
  {
    id: "apply_x_mult",
    label: "Apply xMult",
    description: "Multiply the score by this value",
    applicableTriggers: ["hand_played", "card_scored", "card_held_in_hand"],
    params: [
      {
        id: "value",
        type: "number",
        label: "Multiplier",
        default: 1.5,
      },
    ],
    category: "Scoring",
  },
  {
    id: "apply_exp_mult",
    label: "Apply ^Mult (Exponential)",
    description: "Apply exponential mult (emult) - REQUIRES TALISMAN MOD",
    applicableTriggers: ["hand_played", "card_scored", "card_held_in_hand"],
    params: [
      {
        id: "value",
        type: "number",
        label: "Exponential Mult Value",
        default: 1.1,
      },
    ],
    category: "Scoring",
  },
  {
    id: "set_dollars",
    label: "Edit Dollars",
    description: "Modify your money balance",
    applicableTriggers: [...GENERIC_TRIGGERS],
    params: [
      {
        id: "operation",
        type: "select",
        label: "Operation",
        options: [
          { value: "add", label: "Add" },
          { value: "subtract", label: "Subtract" },
          { value: "set", label: "Set to" },
        ],
        default: "add",
      },
      {
        id: "value",
        type: "number",
        label: "Amount",
        default: 5,
      },
    ],
    category: "Economy",
  },
  {
    id: "allow_debt",
    label: "Allow Debt",
    description: "Allow the player to go into debt by a specified amount",
    applicableTriggers: ["passive"],
    params: [
      {
        id: "debt_amount",
        type: "number",
        label: "Debt Amount",
        default: 20,
      },
    ],
    category: "Economy",
  },
  {
    id: "retrigger_cards",
    label: "Retrigger",
    description: "Retrigger the scored/activated card",
    applicableTriggers: [
      "card_scored",
      "card_discarded",
      "card_held_in_hand",
      "card_held_in_hand_end_of_round",
    ],
    params: [
      {
        id: "repetitions",
        type: "number",
        label: "Repetitions",
        default: 1,
      },
    ],
    category: "Card Effects",
  },
  {
    id: "level_up_hand",
    label: "Level Up Hand",
    description: "Increase the level of a poker hand",
    applicableTriggers: [...GENERIC_TRIGGERS],
    params: [
      {
        id: "hand_selection",
        type: "select",
        label: "Hand Selection",
        options: [
          { value: "current", label: "Current Hand (Played/Discarded)" },
          { value: "specific", label: "Specific Hand" },
          { value: "most", label: "Most Played" },
          { value: "least", label: "Least Played" },
          { value: "random", label: "Random Hand" },
        ],
        default: "current",
      },
      {
        id: "specific_hand",
        type: "select",
        label: "Specific Hand",
        options: [...POKER_HANDS],
        showWhen: {
          parameter: "hand_selection",
          values: ["specific"],
        },
      },
      {
        id: "value",
        type: "number",
        label: "Levels",
        default: 1,
        min: 1,
      },
    ],
    category: "Game Rules",
  },
  {
    id: "edit_hand",
    label: "Edit Hands",
    description: "Modify the number of hands available",
    applicableTriggers: [...GENERIC_TRIGGERS, "passive"],
    params: [
      {
        id: "operation",
        type: "select",
        label: "Operation",
        options: [
          { value: "add", label: "Add" },
          { value: "subtract", label: "Subtract" },
          { value: "set", label: "Set to" },
        ],
        default: "add",
      },
      {
        id: "duration",
        type: "select",
        label: "Duration",
        options: [
          { value: "permanent", label: "Permanent" },
          { value: "round", label: "This Round" },
        ],
        default: "permanent",
      },
      {
        id: "value",
        type: "number",
        label: "Amount",
        default: 1,
        min: 0,
      },
    ],
    category: "Game Rules",
  },
  {
    id: "edit_discard",
    label: "Edit Discards",
    description: "Modify the number of discards available",
    applicableTriggers: [...GENERIC_TRIGGERS, "passive"],
    params: [
      {
        id: "operation",
        type: "select",
        label: "Operation",
        options: [
          { value: "add", label: "Add" },
          { value: "subtract", label: "Subtract" },
          { value: "set", label: "Set to" },
        ],
        default: "add",
      },
      {
        id: "duration",
        type: "select",
        label: "Duration",
        options: [
          { value: "permanent", label: "Permanent" },
          { value: "round", label: "This Round" },
        ],
        default: "permanent",
      },
      {
        id: "value",
        type: "number",
        label: "Amount",
        default: 1,
        min: 0,
      },
    ],
    category: "Game Rules",
  },
  {
    id: "edit_hand_size",
    label: "Edit Hand Size",
    description: "Modify the hand size (number of cards you can hold)",
    applicableTriggers: [...GENERIC_TRIGGERS, "passive"],
    params: [
      {
        id: "operation",
        type: "select",
        label: "Operation",
        options: [
          { value: "add", label: "Add" },
          { value: "subtract", label: "Subtract" },
          { value: "set", label: "Set to" },
        ],
        default: "add",
      },
      {
        id: "value",
        type: "number",
        label: "Amount",
        default: 1,
      },
    ],
    category: "Game Rules",
  },
  {
<<<<<<< HEAD
    id: "draw_cards",
    label: "Draw Cards to Hand",
    description: "Draw cards from your deck to your hand",
    applicableTriggers: ["hand_played", "card_scored", "card_destoyed", "card_held_in_hand", "after_hand_played", "before_hand_played", "consumable_used", "card_discarded", "hand_discarded"],
    params: [
      {
=======
    id: "edit_play_size",
    label: "Edit Play Size",
    description: "Modify the Play size (number of cards you can select and Play)",
    applicableTriggers: [...GENERIC_TRIGGERS, "passive"],
    params: [
      {
        id: "operation",
        type: "select",
        label: "Operation",
        options: [
          { value: "add", label: "Add" },
          { value: "subtract", label: "Subtract" },
          { value: "set", label: "Set to" },
        ],
        default: "add",
      },
      {
        id: "value",
        type: "number",
        label: "Amount",
        default: 1,
      },
    ],
    category: "Game Rules",
  },
  {
    id: "edit_discard_size",
    label: "Edit Discard Size",
    description: "Modify the Discard size (number of cards you can select and Discard)",
    applicableTriggers: [...GENERIC_TRIGGERS, "passive"],
    params: [
      {
        id: "operation",
        type: "select",
        label: "Operation",
        options: [
          { value: "add", label: "Add" },
          { value: "subtract", label: "Subtract" },
          { value: "set", label: "Set to" },
        ],
        default: "add",
      },
      {
>>>>>>> b461dc95
        id: "value",
        type: "number",
        label: "Amount",
        default: 1,
      },
    ],
    category: "Game Rules",
  },
  {
    id: "modify_internal_variable",
    label: "Modify Internal Variable",
    description: "Change an internal variable value for this joker",
    applicableTriggers: [...GENERIC_TRIGGERS],
    params: [
      {
        id: "variable_name",
        type: "text",
        label: "Variable Name",
        default: "var1",
      },
      {
        id: "operation",
        type: "select",
        label: "Operation",
        options: [
          { value: "set", label: "Set to value" },
          { value: "increment", label: "Increment by value" },
          { value: "decrement", label: "Decrement by value" },
          { value: "multiply", label: "Multiply by value" },
          { value: "divide", label: "Divide by value" },
        ],
      },
      {
        id: "value",
        type: "number",
        label: "Value",
        default: 1,
      },
    ],
    category: "Special",
  },
  {
    id: "add_card_to_deck",
    label: "Add Card to Deck",
    description: "Create a new playing card and add it to your deck",
    applicableTriggers: [...GENERIC_TRIGGERS],
    params: [
      {
        id: "suit",
        type: "select",
        label: "Suit",
        options: [{ value: "random", label: "Random" }, ...SUITS],
        default: "random",
      },
      {
        id: "rank",
        type: "select",
        label: "Rank",
        options: [{ value: "random", label: "Random" }, ...RANKS],
        default: "random",
      },
      {
        id: "enhancement",
        type: "select",
        label: "Enhancement",
        options: [
          { value: "none", label: "None" },
          { value: "random", label: "Random" },
          ...ENHANCEMENTS,
        ],
        default: "none",
      },
      {
        id: "seal",
        type: "select",
        label: "Seal",
        options: [
          { value: "none", label: "None" },
          { value: "random", label: "Random" },
          ...SEALS,
        ],
        default: "none",
      },
      {
        id: "edition",
        type: "select",
        label: "Edition",
        options: [
          { value: "none", label: "None" },
          { value: "random", label: "Random" },
          ...EDITIONS,
        ],
        default: "none",
      },
    ],
    category: "Card Effects",
  },
  {
    id: "copy_triggered_card",
    label: "Copy Triggered Card",
    description: "Copy the card that triggered this effect to your deck",
    applicableTriggers: [
      "card_scored",
      "card_discarded",
      "card_held_in_hand",
      "card_held_in_hand_end_of_round",
    ],
    params: [],
    category: "Card Effects",
  },
  {
    id: "copy_played_card",
    label: "Copy Played Card",
    description: "Copy a specific card from the played hand to your deck",
    applicableTriggers: ["hand_played"],
    params: [
      {
        id: "card_index",
        type: "select",
        label: "Position in Hand",
        options: [
          { value: "any", label: "Any Position" },
          { value: "1", label: "1st Card" },
          { value: "2", label: "2nd Card" },
          { value: "3", label: "3rd Card" },
          { value: "4", label: "4th Card" },
          { value: "5", label: "5th Card" },
        ],
        default: "any",
      },
      {
        id: "card_rank",
        type: "select",
        label: "Rank",
        options: [{ value: "any", label: "Any Rank" }, ...RANKS],
        default: "any",
      },
      {
        id: "card_suit",
        type: "select",
        label: "Suit",
        options: [{ value: "any", label: "Any Suit" }, ...SUITS],
        default: "any",
      },
    ],
    category: "Card Effects",
  },
  {
    id: "delete_triggered_card",
    label: "Destroy Triggered Card",
    description: "Destroy the card that triggered this effect",
    applicableTriggers: [
      "card_scored",
      "card_discarded",
      "card_held_in_hand",
      "card_held_in_hand_end_of_round",
    ],
    params: [],
    category: "Card Effects",
  },
  {
    id: "edit_triggered_card",
    label: "Edit Triggered Card",
    description: "Modify the properties of the card that triggered this effect",
    applicableTriggers: [
      "card_scored",
      "card_discarded",
      "card_held_in_hand",
      "card_held_in_hand_end_of_round",
    ],
    params: [
      {
        id: "new_rank",
        type: "select",
        label: "New Rank",
        options: [
          { value: "none", label: "Don't Change" },
          { value: "random", label: "Random" },
          ...RANKS.map((rank) => ({ value: rank.label, label: rank.label })),
        ],
        default: "none",
      },
      {
        id: "new_suit",
        type: "select",
        label: "New Suit",
        options: [
          { value: "none", label: "Don't Change" },
          { value: "random", label: "Random" },
          ...SUITS,
        ],
        default: "none",
      },
      {
        id: "new_enhancement",
        type: "select",
        label: "New Enhancement",
        options: [
          { value: "none", label: "Don't Change" },
          { value: "remove", label: "Remove Enhancement" },
          { value: "random", label: "Random" },
          ...ENHANCEMENTS,
        ],
        default: "none",
      },
      {
        id: "new_seal",
        type: "select",
        label: "New Seal",
        options: [
          { value: "none", label: "Don't Change" },
          { value: "remove", label: "Remove Seal" },
          { value: "random", label: "Random" },
          ...SEALS,
        ],
        default: "none",
      },
      {
        id: "new_edition",
        type: "select",
        label: "New Edition",
        options: [
          { value: "none", label: "Don't Change" },
          { value: "remove", label: "Remove Edition" },
          { value: "random", label: "Random" },
          ...EDITIONS,
        ],
        default: "none",
      },
    ],
    category: "Card Effects",
  },
  {
    id: "add_card_to_hand",
    label: "Add Card to Hand",
    description: "Create a new playing card and add it to your hand",
    applicableTriggers: [...GENERIC_TRIGGERS],
    params: [
      {
        id: "suit",
        type: "select",
        label: "Suit",
        options: [{ value: "random", label: "Random" }, ...SUITS],
        default: "random",
      },
      {
        id: "rank",
        type: "select",
        label: "Rank",
        options: [{ value: "random", label: "Random" }, ...RANKS],
        default: "random",
      },
      {
        id: "enhancement",
        type: "select",
        label: "Enhancement",
        options: [
          { value: "none", label: "None" },
          { value: "random", label: "Random" },
          ...ENHANCEMENTS,
        ],
        default: "none",
      },
      {
        id: "seal",
        type: "select",
        label: "Seal",
        options: [
          { value: "none", label: "None" },
          { value: "random", label: "Random" },
          ...SEALS,
        ],
        default: "none",
      },
      {
        id: "edition",
        type: "select",
        label: "Edition",
        options: [
          { value: "none", label: "None" },
          { value: "random", label: "Random" },
          ...EDITIONS,
        ],
        default: "none",
      },
    ],
    category: "Card Effects",
  },
  {
    id: "copy_triggered_card_to_hand",
    label: "Copy Triggered Card to Hand",
    description: "Copy the card that triggered this effect to your hand",
    applicableTriggers: [
      "card_scored",
      "card_discarded",
      "card_held_in_hand",
      "card_held_in_hand_end_of_round",
    ],
    params: [],
    category: "Card Effects",
  },
  {
    id: "copy_played_card_to_hand",
    label: "Copy Played Card to Hand",
    description: "Copy a specific card from the played hand to your hand",
    applicableTriggers: ["hand_played"],
    params: [
      {
        id: "card_index",
        type: "select",
        label: "Position in Hand",
        options: [
          { value: "any", label: "Any Position" },
          { value: "1", label: "1st Card" },
          { value: "2", label: "2nd Card" },
          { value: "3", label: "3rd Card" },
          { value: "4", label: "4th Card" },
          { value: "5", label: "5th Card" },
        ],
        default: "any",
      },
      {
        id: "card_rank",
        type: "select",
        label: "Rank",
        options: [{ value: "any", label: "Any Rank" }, ...RANKS],
        default: "any",
      },
      {
        id: "card_suit",
        type: "select",
        label: "Suit",
        options: [{ value: "any", label: "Any Suit" }, ...SUITS],
        default: "any",
      },
    ],
    category: "Card Effects",
  },
  {
    id: "set_sell_value",
    label: "Edit Sell Value",
    description: "Modify the sell value of jokers/consumables",
    applicableTriggers: [...GENERIC_TRIGGERS],
    params: [
      {
        id: "target",
        type: "select",
        label: "Target",
        options: [
          { value: "self", label: "This Joker Only" },
          { value: "all_jokers", label: "All Jokers" },
          { value: "all", label: "All Jokers and Consumables" },
        ],
        default: "self",
      },
      {
        id: "operation",
        type: "select",
        label: "Operation",
        options: [
          { value: "add", label: "Add" },
          { value: "subtract", label: "Subtract" },
          { value: "set", label: "Set to" },
        ],
        default: "add",
      },
      {
        id: "value",
        type: "number",
        label: "Sell Value Amount",
        default: 1,
        min: 0,
      },
    ],
    category: "Economy",
  },
  {
    id: "create_joker",
    label: "Create Joker",
    description:
      "Create a random or specific joker card. For creating jokers from your own mod, it is j_[modprefix]_[joker_name]. You can find your mod prefix in the mod metadata page.",
    applicableTriggers: [...GENERIC_TRIGGERS],
    params: [
      {
        id: "joker_type",
        type: "select",
        label: "Joker Type",
        options: [
          { value: "random", label: "Random Joker" },
          { value: "specific", label: "Specific Joker" },
        ],
        default: "random",
      },
      {
        id: "rarity",
        type: "select",
        label: "Rarity",
        options: () => [
          { value: "random", label: "Any Rarity" },
          ...RARITIES(),
        ],
        default: "random",
        showWhen: {
          parameter: "joker_type",
          values: ["random"],
        },
      },
      {
        id: "joker_key",
        type: "text",
        label: "Joker Key (e.g., j_joker, j_greedy_joker)",
        default: "j_joker",
        showWhen: {
          parameter: "joker_type",
          values: ["specific"],
        },
      },
      {
        id: "edition",
        type: "select",
        label: "Edition",
        options: [{ value: "none", label: "No Edition" }, ...EDITIONS],
        default: "none",
      },
      {
        id: "sticker",
        type: "select",
        label: "Sticker for Copy",
        options: [{ value: "none", label: "No Sticker" }, ...STICKERS],
        default: "none",
      },
      {
        id: "ignore_slots",
        type: "select",
        label: "___ Joker Slots",
        options: [
          { value: "respect", label: "Respect" },
          { value: "ignore", label: "Ignore" },
        ],
        default: "respect",
      },
    ],
    category: "Jokers",
  },
  {
    id: "copy_joker",
    label: "Copy Joker",
    description:
      "Copy an existing joker from your collection. For copying jokers from your own mod, it is j_[modprefix]_[joker_name]. You can find your mod prefix in the mod metadata page.",
    applicableTriggers: [...GENERIC_TRIGGERS],
    params: [
      {
        id: "selection_method",
        type: "select",
        label: "Selection Method",
        options: [
          { value: "random", label: "Random Joker" },
          { value: "specific", label: "Specific Joker" },
          { value: "position", label: "By Position" },
        ],
        default: "random",
      },
      {
        id: "joker_key",
        type: "text",
        label: "Joker Key (e.g., j_joker, j_greedy_joker)",
        default: "j_joker",
        showWhen: {
          parameter: "selection_method",
          values: ["specific"],
        },
      },
      {
        id: "position",
        type: "select",
        label: "Position",
        options: [
          { value: "first", label: "First Joker" },
          { value: "last", label: "Last Joker" },
          { value: "left", label: "Left of This Joker" },
          { value: "right", label: "Right of This Joker" },
          { value: "specific", label: "Specific Index" },
        ],
        default: "first",
        showWhen: {
          parameter: "selection_method",
          values: ["position"],
        },
      },
      {
        id: "specific_index",
        type: "number",
        label: "Joker Index (1-5)",
        default: 1,
        showWhen: {
          parameter: "position",
          values: ["specific"],
        },
      },
      {
        id: "edition",
        type: "select",
        label: "Edition for Copy",
        options: [{ value: "none", label: "No Edition" }, ...EDITIONS],
        default: "none",
      },
      {
        id: "sticker",
        type: "select",
        label: "Sticker for Copy",
        options: [{ value: "none", label: "No Sticker" }, ...STICKERS],
        default: "none",
      },
      {
        id: "ignore_slots",
        type: "select",
        label: "___ Joker Slots",
        options: [
          { value: "respect", label: "Respect" },
          { value: "ignore", label: "Ignore" },
        ],
        default: "respect",
      },
    ],
    category: "Jokers",
  },
  {
    id: "destroy_joker",
    label: "Destroy Joker",
    description:
      "Destroy an existing joker from your collection. For destroying jokers from your own mod, it is j_[modprefix]_[joker_name]. You can find your mod prefix in the mod metadata page.",
    applicableTriggers: [...GENERIC_TRIGGERS],
    params: [
      {
        id: "selection_method",
        type: "select",
        label: "Selection Method",
        options: [
          { value: "random", label: "Random Joker" },
          { value: "specific", label: "Specific Joker" },
          { value: "position", label: "By Position" },
        ],
        default: "random",
      },
      {
        id: "joker_key",
        type: "text",
        label: "Joker Key (e.g., j_joker, j_greedy_joker)",
        default: "j_joker",
        showWhen: {
          parameter: "selection_method",
          values: ["specific"],
        },
      },
      {
        id: "position",
        type: "select",
        label: "Position",
        options: [
          { value: "first", label: "First Joker" },
          { value: "last", label: "Last Joker" },
          { value: "left", label: "Left of This Joker" },
          { value: "right", label: "Right of This Joker" },
          { value: "specific", label: "Specific Index" },
        ],
        default: "first",
        showWhen: {
          parameter: "selection_method",
          values: ["position"],
        },
      },
      {
        id: "specific_index",
        type: "number",
        label: "Joker Index (1-5)",
        default: 1,
        showWhen: {
          parameter: "position",
          values: ["specific"],
        },
      },
      {
        id: "sell_value_multiplier",
        type: "number",
        label: "Sell Value Multiplier (0 = disabled)",
        default: 0,
      },
      {
        id: "variable_name",
        type: "text",
        label: "Variable to Add Sell Value To",
        default: "var1",
      },
    ],
    category: "Jokers",
  },
  {
    id: "create_consumable",
    label: "Create Consumable",
    description:
      "Create consumable cards and add them to your consumables area",
    applicableTriggers: [...GENERIC_TRIGGERS],
    params: [
      {
        id: "set",
        type: "select",
        label: "Consumable Set",
        options: () => [
          { value: "random", label: "Random Consumable" },
          ...CONSUMABLE_SETS(),
        ],
        default: "random",
      },
      {
        id: "specific_card",
        type: "select",
        label: "Specific Card",
        options: (parentValues: Record<string, unknown>) => {
          const selectedSet = parentValues?.set as string;

          if (!selectedSet || selectedSet === "random") {
            return [{ value: "random", label: "Random from Set" }];
          }

          // Handle vanilla sets
          if (selectedSet === "Tarot") {
            const vanillaCards = TAROT_CARDS.map((card) => ({
              value: card.key,
              label: card.label,
            }));

            const customCards = CUSTOM_CONSUMABLES()
              .filter((consumable) => consumable.set === "Tarot")
              .map((consumable) => ({
                value: consumable.value,
                label: consumable.label,
              }));

            return [
              { value: "random", label: "Random from Set" },
              ...vanillaCards,
              ...customCards,
            ];
          }

          if (selectedSet === "Planet") {
            const vanillaCards = PLANET_CARDS.map((card) => ({
              value: card.key,
              label: card.label,
            }));

            const customCards = CUSTOM_CONSUMABLES()
              .filter((consumable) => consumable.set === "Planet")
              .map((consumable) => ({
                value: consumable.value,
                label: consumable.label,
              }));

            return [
              { value: "random", label: "Random from Set" },
              ...vanillaCards,
              ...customCards,
            ];
          }

          if (selectedSet === "Spectral") {
            const vanillaCards = SPECTRAL_CARDS.map((card) => ({
              value: card.key,
              label: card.label,
            }));

            const customCards = CUSTOM_CONSUMABLES()
              .filter((consumable) => consumable.set === "Spectral")
              .map((consumable) => ({
                value: consumable.value,
                label: consumable.label,
              }));

            return [
              { value: "random", label: "Random from Set" },
              ...vanillaCards,
              ...customCards,
            ];
          }

          // Handle custom sets
          const setKey = selectedSet.includes("_")
            ? selectedSet.split("_").slice(1).join("_")
            : selectedSet;

          const customConsumablesInSet = CUSTOM_CONSUMABLES().filter(
            (consumable) =>
              consumable.set === setKey || consumable.set === selectedSet
          );

          return [
            { value: "random", label: "Random from Set" },
            ...customConsumablesInSet,
          ];
        },
        default: "random",
      },
      {
        id: "is_negative",
        type: "select",
        label: "Edition",
        options: [
          { value: "none", label: "No Edition" },
          { value: "negative", label: "Negative Edition" },
        ],
        default: "none",
      },
    ],
    category: "Consumables",
  },
  {
    id: "destroy_consumable",
    label: "Destroy Consumable",
    description: "Destroy a consumable card from your collection",
    applicableTriggers: [...GENERIC_TRIGGERS],
    params: [
      {
        id: "consumable_type",
        type: "select",
        label: "Consumable Type",
        options: [
          { value: "random", label: "Random Type" },
          ...CONSUMABLE_TYPES,
        ],
        default: "random",
      },
      {
        id: "specific_card",
        type: "select",
        label: "Specific Card",
        options: [
          { value: "random", label: "Random Card" },
          ...ALL_CONSUMABLES,
        ],
        showWhen: {
          parameter: "consumable_type",
          values: ["tarot", "planet", "spectral"],
        },
      },
    ],
    category: "Consumables",
  },
  {
    id: "copy_consumable",
    label: "Copy Consumable",
    description: "Copy an existing consumable card from your collection",
    applicableTriggers: [...GENERIC_TRIGGERS],
    params: [
      {
        id: "consumable_type",
        type: "select",
        label: "Consumable Type",
        options: [
          { value: "random", label: "Random Type" },
          ...CONSUMABLE_TYPES,
        ],
        default: "random",
      },
      {
        id: "specific_card",
        type: "select",
        label: "Specific Card",
        options: [
          { value: "random", label: "Random Card" },
          ...ALL_CONSUMABLES,
        ],
        showWhen: {
          parameter: "consumable_type",
          values: ["tarot", "planet", "spectral"],
        },
      },
      {
        id: "is_negative",
        type: "select",
        label: "Edition",
        options: [
          { value: "none", label: "No Edition" },
          { value: "negative", label: "Negative Edition" },
        ],
        default: "none",
      },
    ],
    category: "Consumables",
  },
  {
    id: "permanent_bonus",
    label: "Add Permanent Bonus",
    description:
      "Add permanent bonuses to the triggered card (like Hiker joker)",
    applicableTriggers: ["card_scored"],
    params: [
      {
        id: "bonus_type",
        type: "select",
        label: "Bonus Type",
        options: [
          { value: "perma_bonus", label: "Permanent Chips" },
          { value: "perma_mult", label: "Permanent Mult" },
          { value: "perma_x_chips", label: "Permanent X Chips" },
          { value: "perma_x_mult", label: "Permanent X Mult" },
          { value: "perma_h_chips", label: "Permanent Held Chips" },
          { value: "perma_h_mult", label: "Permanent Held Mult" },
          { value: "perma_h_x_chips", label: "Permanent Held X Chips" },
          { value: "perma_h_x_mult", label: "Permanent Held X Mult" },
          { value: "perma_p_dollars", label: "Permanent Dollars (on scoring)" },
          {
            value: "perma_h_dollars",
            label: "Permanent Held Dollars (end of round)",
          },
        ],
        default: "perma_bonus",
      },
      {
        id: "value",
        type: "number",
        label: "Amount",
        default: 1,
        min: 0,
      },
    ],
    category: "Card Effects",
  },
  {
    id: "set_ante",
    label: "Set Ante Level",
    description: "Modify the current ante level",
    applicableTriggers: [...GENERIC_TRIGGERS],
    params: [
      {
        id: "operation",
        type: "select",
        label: "Operation",
        options: [
          { value: "set", label: "Set to" },
          { value: "add", label: "Add" },
          { value: "subtract", label: "Subtract" },
        ],
        default: "set",
      },
      {
        id: "value",
        type: "number",
        label: "Amount",
        default: 1,
        min: 1,
      },
    ],
    category: "Game Rules",
  },
  {
    id: "create_tag",
    label: "Create Tag",
    description: "Create a specific or random tag",
    applicableTriggers: [...GENERIC_TRIGGERS],
    params: [
      {
        id: "tag_type",
        type: "select",
        label: "Tag Type",
        options: [
          { value: "random", label: "Random Tag" },
          { value: "specific", label: "Specific Tag" },
        ],
        default: "random",
      },
      {
        id: "specific_tag",
        type: "select",
        label: "Specific Tag",
        options: [...TAGS],
        showWhen: {
          parameter: "tag_type",
          values: ["specific"],
        },
      },
    ],
    category: "Consumables",
  },
  {
    id: "destroy_self",
    label: "Destroy Self",
    description: "Destroy this joker",
    applicableTriggers: [...GENERIC_TRIGGERS],
    params: [],
    category: "Jokers",
  },
  {
    id: "disable_boss_blind",
    label: "Disable Boss Blind",
    description: "Disable the current boss blind, removing its effect",
    applicableTriggers: [...GENERIC_TRIGGERS, "passive"],
    params: [],
    category: "Game Rules",
  },
  {
    id: "beat_current_blind",
    label: "Beat Current Blind",
    description: "Instantly beat the current boss blind",
    applicableTriggers: ["after_hand_played"],
    params: [],
    category: "Game Rules",
  },
  {
    id: "modify_blind_requirement",
    label: "Modify Blind Requirement",
    description: "Changes the score requirement of a blind",
    applicableTriggers: ["blind_selected"],
    params: [
      {
        id: "operation",
        type: "select",
        label: "Operation",
        options: [
          { value: "add", label: "Add" },
          { value: "subtract", label: "Subtract" },
          { value: "set", label: "Set to" },
          { value: "multiply", label: "Multiply" },
          { value: "divide", label: "Divide" },
        ],
        default: "multiply",
      },
      {
        id: "value",
        type: "number",
        label: "Amount",
        default: 2,
      },
    ],
    category: "Game Rules",
  },
  {
    id: "free_rerolls",
    label: "Free Rerolls",
    description: "Provide free shop rerolls",
    applicableTriggers: ["passive"],
    params: [
      {
        id: "reroll_amount",
        type: "number",
        label: "Number of Free Rerolls",
        default: 1,
      },
    ],
    category: "Economy",
  },
  {
    id: "edit_consumable_slots",
    label: "Edit Consumable Slots",
    description: "Modify the number of consumable slots available",
    applicableTriggers: [...GENERIC_TRIGGERS, "passive"],
    params: [
      {
        id: "operation",
        type: "select",
        label: "Operation",
        options: [
          { value: "add", label: "Add" },
          { value: "subtract", label: "Subtract" },
          { value: "set", label: "Set to" },
        ],
        default: "add",
      },
      {
        id: "value",
        type: "number",
        label: "Amount",
        default: 1,
        min: 0,
      },
    ],
    category: "Game Rules",
  },
  {
    id: "edit_voucher_slots",
    label: "Edit Voucher Slots",
    description: "Modify the number of vouchers available in shop",
    applicableTriggers: [...GENERIC_TRIGGERS, "passive"],
    params: [
      {
        id: "operation",
        type: "select",
        label: "Operation",
        options: [
          { value: "add", label: "Add" },
          { value: "subtract", label: "Subtract" },
        ],
        default: "add",
      },
      {
        id: "value",
        type: "number",
        label: "Amount",
        default: 1,
        min: 0,
      },
    ],
    category: "Game Rules",
  },
{
    id: "edit_booster_slots",
    label: "Edit Booster Slots",
    description: "Modify the number of booster packs available in shop",
    applicableTriggers: [...GENERIC_TRIGGERS, "passive"],
    params: [
      {
        id: "operation",
        type: "select",
        label: "Operation",
        options: [
          { value: "add", label: "Add" },
          { value: "subtract", label: "Subtract" },
        ],
        default: "add",
      },
      {
        id: "value",
        type: "number",
        label: "Amount",
        default: 1,
        min: 0,
      },
    ],
    category: "Game Rules",
  },
  {
    id: "discount_items",
    label: "Discount Items",
    description: "Reduce the cost of specific shop items",
    applicableTriggers: ["passive"],
    params: [
      {
        id: "discount_type",
        type: "select",
        label: "Discount Type",
        options: [
          { value: "planet", label: "Planet (Cards & Packs)" },
          { value: "tarot", label: "Tarot (Cards & Packs)" },
          { value: "spectral", label: "Spectral (Cards & Packs)" },
          { value: "standard", label: "Standard (Playing Cards & Packs)" },
          { value: "jokers", label: "Jokers" },
          { value: "vouchers", label: "Vouchers" },
          { value: "all_consumables", label: "All Consumables" },
          { value: "all_cards", label: "All Cards" },
          { value: "all_shop_items", label: "All Shop Items" },
        ],
        default: "planet",
      },
      {
        id: "discount_method",
        type: "select",
        label: "Discount Method",
        options: [
          { value: "flat_reduction", label: "Flat Dollar Reduction ($X off)" },
          {
            value: "percentage_reduction",
            label: "Percentage Reduction (X% off)",
          },
          { value: "make_free", label: "Make Completely Free ($0)" },
        ],
        default: "make_free",
      },
      {
        id: "discount_amount",
        type: "number",
        label: "Discount Amount",
        default: 1,
        showWhen: {
          parameter: "discount_method",
          values: ["flat_reduction", "percentage_reduction"],
        },
      },
    ],
    category: "Economy",
  },
  {
    id: "edit_joker_slots",
    label: "Edit Joker Slots",
    description: "Modify the number of joker slots available",
    applicableTriggers: [...GENERIC_TRIGGERS, "passive"],
    params: [
      {
        id: "operation",
        type: "select",
        label: "Operation",
        options: [
          { value: "add", label: "Add" },
          { value: "subtract", label: "Subtract" },
          { value: "set", label: "Set to" },
        ],
        default: "add",
      },
      {
        id: "value",
        type: "number",
        label: "Amount",
        default: 1,
      },
    ],
    category: "Game Rules",
  },
  {
    id: "balance",
    label: "Balance Chips and Mult",
    description: "Plasma Deck effect",
    applicableTriggers: [
      "hand_played",
      "card_scored",
      "card_held_in_hand",
      "card_held_in_hand_end_of_round",
    ],
    params: [],
    category: "Special",
  },
  {
    id: "change_suit_variable",
    label: "Change Suit Variable",
    description:
      "Change the value of a suit variable to a specific suit or random suit",
    applicableTriggers: [...GENERIC_TRIGGERS],
    params: [
      {
        id: "variable_name",
        type: "select",
        label: "Suit Variable",
        options: [], // Will be populated dynamically with suit variables
      },
      {
        id: "change_type",
        type: "select",
        label: "Change Type",
        options: [
          { value: "random", label: "Random Suit" },
          { value: "specific", label: "Specific Suit" },
        ],
        default: "random",
      },
      {
        id: "specific_suit",
        type: "select",
        label: "Suit",
        options: [...SUITS],
        showWhen: {
          parameter: "change_type",
          values: ["specific"],
        },
      },
    ],
    category: "Special",
  },
  {
    id: "reduce_flush_straight_requirements",
    label: "Reduce Flush/Straight Requirements",
    description:
      "Reduce the number of cards required to make Flushes and Straights",
    applicableTriggers: ["passive"],
    params: [
      {
        id: "reduction_value",
        type: "number",
        label: "Reduction Amount",
        default: 1,
      },
    ],
    category: "Game Rules",
  },
  {
    id: "shortcut",
    label: "Shortcut Straights",
    description:
      "Allow gaps in straights (e.g., 2, 4, 6, 8, 10 counts as a straight)",
    applicableTriggers: ["passive"],
    params: [],
    category: "Game Rules",
  },
  {
    id: "showman",
    label: "Allow Duplicate Cards (Showman)",
    description:
      "Joker, Tarot, Planet, and Spectral cards may appear multiple times",
    applicableTriggers: ["passive"],
    params: [],
    category: "Game Rules",
  },
  {
    id: "change_rank_variable",
    label: "Change Rank Variable",
    description:
      "Change the value of a rank variable to a specific rank or random rank",
    applicableTriggers: [...GENERIC_TRIGGERS],
    params: [
      {
        id: "variable_name",
        type: "select",
        label: "Rank Variable",
        options: [], // Will be populated dynamically with rank variables
      },
      {
        id: "change_type",
        type: "select",
        label: "Change Type",
        options: [
          { value: "random", label: "Random Rank" },
          { value: "specific", label: "Specific Rank" },
        ],
        default: "random",
      },
      {
        id: "specific_rank",
        type: "select",
        label: "Rank",
        options: [...RANKS],
        showWhen: {
          parameter: "change_type",
          values: ["specific"],
        },
      },
    ],
    category: "Special",
  },
  {
    id: "change_pokerhand_variable",
    label: "Change Poker Hand Variable",
    description:
      "Change the value of a poker hand variable to a specific poker hand or random poker hand",
    applicableTriggers: [...GENERIC_TRIGGERS],
    params: [
      {
        id: "variable_name",
        type: "select",
        label: "Poker Hand Variable",
        options: [], // Will be populated dynamically with poker hand variables
      },
      {
        id: "change_type",
        type: "select",
        label: "Change Type",
        options: [
          { value: "random", label: "Random Poker Hand" },
          { value: "specific", label: "Specific Poker Hand" },
          { value: "most_played", label: "Most Played Hand" },
          { value: "least_played", label: "Least Played Hand" },
        ],
        default: "random",
      },
      {
        id: "specific_pokerhand",
        type: "select",
        label: "Poker Hand",
        options: [...POKER_HANDS],
        showWhen: {
          parameter: "change_type",
          values: ["specific"],
        },
      },
    ],
    category: "Special",
  },
  {
    id: "combine_ranks",
    label: "Rank X Considered as Y",
    description: "Treat specified ranks as a different rank",
    applicableTriggers: ["passive"],
    params: [
      {
        id: "source_rank_type",
        type: "select",
        label: "Source Rank Type",
        options: [
          { value: "specific", label: "Specific Ranks" },
          { value: "face_cards", label: "Face Cards (J, Q, K)" },
          { value: "all", label: "All Ranks" },
        ],
        default: "specific",
      },
      {
        id: "source_ranks",
        type: "text",
        label: "Source Ranks (comma-separated: 2,3,J,K)",
        default: "J,Q,K",
        showWhen: {
          parameter: "source_rank_type",
          values: ["specific"],
        },
      },
      {
        id: "target_rank",
        type: "select",
        label: "Target Rank",
        options: [
          ...RANKS,
          { value: "face_cards", label: "Face Cards (J, Q, K)" },
        ],
        default: "J",
      },
    ],
    category: "Card Effects",
  },
  {
    id: "combine_suits",
    label: "Combine Suits",
    description: "Two suits are considered as each other (bidirectional)",
    applicableTriggers: ["passive"],
    params: [
      {
        id: "suit_1",
        type: "select",
        label: "First Suit",
        options: [...SUITS],
        default: "Spades",
      },
      {
        id: "suit_2",
        type: "select",
        label: "Second Suit",
        options: [...SUITS],
        default: "Hearts",
      },
    ],
    category: "Card Effects",
  },
  {
    id: "splash_effect",
    label: "Every Played Card is Scored (Splash)",
    description: "When a hand is played, every card in it is scored",
    applicableTriggers: ["passive"],
    params: [],
    category: "Special",
  },
  {
    id: "copy_joker_ability",
    label: "Copy Joker Ability",
    description:
      "Copy the calculate function of another joker (like Blueprint/Brainstorm)",
    applicableTriggers: ["passive"],
    params: [
      {
        id: "selection_method",
        type: "select",
        label: "Target Joker",
        options: [
          { value: "right", label: "Joker to the Right" },
          { value: "left", label: "Joker to the Left" },
          { value: "specific", label: "Specific Position" },
        ],
        default: "right",
      },
      {
        id: "specific_index",
        type: "number",
        label: "Joker Position (1-5)",
        default: 1,
        showWhen: {
          parameter: "selection_method",
          values: ["specific"],
        },
      },
    ],
    category: "Jokers",
  },
  {
    id: "prevent_game_over",
    label: "Prevent Game Over",
    description:
      "Prevent the run from ending when game over conditions are met (like Mr. Bones)",
    applicableTriggers: ["game_over"],
    params: [],
    category: "Special",
  },
  {
    id: "force_game_over",
    label: "Force Game Over",
    description: "Forces the run to end (ignores Mr. Bones)",
    applicableTriggers: [...GENERIC_TRIGGERS],
    params: [],
    category: "Special",
  },
  {
    id: "juice_up_joker",
    label: "Juice Up The Joker",
    description: "Make the joker play a animation",
    applicableTriggers: [...GENERIC_TRIGGERS],
    params: [
      {
        id: "mode",
        type: "select",
        label: "Juice Up Mode",
        options: [
          { value: "constant", label: "Constant" },
          { value: "onetime", label: "One-time" },
        ],
        default: "constant",
      },
      {
        id: "scale",
        type: "number",
        label: "Scale",
        min: 0,
        default: 1,
      },
      {
        id: "rotation",
        type: "number",
        label: "Rotation",
        min: 0,
        default: 1,
      },
    ],
    category: "Special",
  },
  {
    id: "juice_up_card",
    label: "Juice Up The Card",
    description: "Make the Card play a animation",
    applicableTriggers: ["card_scored", "card_held_in_hand"],
    params: [
      {
        id: "mode",
        type: "select",
        label: "Juice Up Mode",
        options: [
          { value: "constant", label: "Constant" },
          { value: "onetime", label: "One-time" },
        ],
        default: "constant",
      },
      {
        id: "scale",
        type: "number",
        label: "Scale",
        min: 0,
        default: 1,
      },
      {
        id: "rotation",
        type: "number",
        label: "Rotation",
        min: 0,
        default: 1,
      },
    ],
    category: "Special",
  },
  {
    id: "show_message",
    label: "Show Message",
    description: "Display a custom message with specified color",
    applicableTriggers: [...GENERIC_TRIGGERS],
    params: [
      {
        id: "colour",
        type: "select",
        label: "Message Color",
        options: [
          { value: "G.C.WHITE", label: "White" },
          { value: "G.C.RED", label: "Red" },
          { value: "G.C.GREEN", label: "Green" },
          { value: "G.C.BLUE", label: "Blue" },
          { value: "G.C.YELLOW", label: "Yellow" },
          { value: "G.C.PURPLE", label: "Purple" },
          { value: "G.C.ORANGE", label: "Orange" },
          { value: "G.C.BLACK", label: "Black" },
          { value: "G.C.CHIPS", label: "Chips (Blue)" },
          { value: "G.C.MULT", label: "Mult (Red)" },
          { value: "G.C.MONEY", label: "Money (Yellow)" },
        ],
        default: "G.C.WHITE",
      },
    ],
    category: "Special",
  },
  {
    id: "fix_probability",
    label: "Set Probability",
    description: "Set the Numerator or the Denominator of a chance roll",
    applicableTriggers: ["change_probability"],
    params: [
      {
        id: "part",
        type: "select",
        label: "Numerator or Denominator",
        options: [
          { value: "numerator", label: "Numerator" },
          { value: "denominator", label: "Denominator" },
          { value: "both", label: "Both" },
        ],
        default: "numerator",
      },
      {
        id: "value",
        type: "number",
        label: "Amount",
        default: 1,
        min: 0,
      },
    ],
    category: "Probability",
  },
  {
    id: "mod_probability",
    label: "Modify Probability",
    description: "Modify the Numerator or the Denominator of a chance roll",
    applicableTriggers: ["change_probability"],
    params: [
      {
        id: "part",
        type: "select",
        label: "Numerator or Denominator",
        options: [
          { value: "numerator", label: "Numerator" },
          { value: "denominator", label: "Denominator" },
        ],
        default: "numerator",
      },
      {
        id: "operation",
        type: "select",
        label: "Operation",
        options: [
          { value: "increment", label: "Increment by value" },
          { value: "decrement", label: "Decrement by value" },
          { value: "multiply", label: "Multiply" },
          { value: "divide", label: "Divide" },
        ],
        default: "multiply",
      },
      {
        id: "value",
        type: "number",
        label: "Amount",
        default: 2,
      },
    ],
    category: "Probability",
  },
];

export function getEffectTypeById(
  id: string
): EffectTypeDefinition | undefined {
  return EFFECT_TYPES.find((effectType) => effectType.id === id);
}

export function getEffectsForTrigger(
  triggerId: string
): EffectTypeDefinition[] {
  return EFFECT_TYPES.filter(
    (effect) =>
      effect.applicableTriggers && effect.applicableTriggers.includes(triggerId)
  );
}<|MERGE_RESOLUTION|>--- conflicted
+++ resolved
@@ -359,14 +359,21 @@
     category: "Game Rules",
   },
   {
-<<<<<<< HEAD
     id: "draw_cards",
     label: "Draw Cards to Hand",
     description: "Draw cards from your deck to your hand",
     applicableTriggers: ["hand_played", "card_scored", "card_destoyed", "card_held_in_hand", "after_hand_played", "before_hand_played", "consumable_used", "card_discarded", "hand_discarded"],
     params: [
       {
-=======
+        id: "value",
+        type: "number",
+        label: "Amount",
+        default: 1,
+      },
+    ],
+    category: "Game Rules",
+  },
+  {
     id: "edit_play_size",
     label: "Edit Play Size",
     description: "Modify the Play size (number of cards you can select and Play)",
@@ -402,6 +409,11 @@
         id: "operation",
         type: "select",
         label: "Operation",
+         params: [
+      {
+        id: "operation",
+        type: "select",
+        label: "Operation",
         options: [
           { value: "add", label: "Add" },
           { value: "subtract", label: "Subtract" },
@@ -410,15 +422,14 @@
         default: "add",
       },
       {
->>>>>>> b461dc95
         id: "value",
         type: "number",
         label: "Amount",
         default: 1,
       },
     ],
-    category: "Game Rules",
-  },
+        category: "Game Rules",
+      },
   {
     id: "modify_internal_variable",
     label: "Modify Internal Variable",
