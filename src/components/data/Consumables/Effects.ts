import { EffectTypeDefinition } from "../../ruleBuilder/types";
import {
  PencilSquareIcon,
  BanknotesIcon,
  SparklesIcon,
  Cog6ToothIcon,
  CakeIcon,
  UserGroupIcon,
  CursorArrowRaysIcon,
  HandRaisedIcon,
  ShoppingBagIcon,
  ChartBarIcon,
} from "@heroicons/react/24/outline";
import { CategoryDefinition } from "../Jokers/Triggers";
import {
  ENHANCEMENTS,
  SUITS,
  RANKS,
  SEALS,
  EDITIONS,
  POKER_HANDS,
  TAROT_CARDS,
  PLANET_CARDS,
  SPECTRAL_CARDS,
  CUSTOM_CONSUMABLES,
  CONSUMABLE_SETS,
  RARITIES,
  TAGS,
  VOUCHERS,
  STICKERS,
} from "../BalatroUtils";

export const CONSUMABLE_EFFECT_CATEGORIES: CategoryDefinition[] = [
  {
    label: "Selected Cards",
    icon: CursorArrowRaysIcon,
  },
  {
    label: "Scoring",
    icon: ChartBarIcon,
  },
  {
    label: "Card Modification",
    icon: PencilSquareIcon,
  },
  {
    label: "Economy",
    icon: BanknotesIcon,
  },
  {
    label: "Shop Effects",
    icon: ShoppingBagIcon,
  },
  {
    label: "Hand Effects",
    icon: HandRaisedIcon,
  },
    {
    label: "Game Rules",
    icon: Cog6ToothIcon,
  },
  {
    label: "Consumables",
    icon: CakeIcon,
  },
  {
    label: "Jokers",
    icon: UserGroupIcon,
  },
  {
    label: "Special",
    icon: SparklesIcon,
  },
];

export const CONSUMABLE_EFFECT_TYPES: EffectTypeDefinition[] = [
  // ===== SCORERING EFFECTS =====
  {
    id: "add_chips",
    label: "Add Chips",
    description: "Add a flat amount of chips to the hand score",
    applicableTriggers: ["held_hand"],
    params: [
      {
        id: "value",
        type: "number",
        label: "Amount",
        default: 10,
        min: 0,
      },
    ],
    category: "Scoring",
  },
  {
    id: "apply_x_chips",
    label: "Apply xChips",
    description: "Multiply the chips by this value",
    applicableTriggers: ["held_hand"],
    params: [
      {
        id: "value",
        type: "number",
        label: "Multiplier",
        default: 1.5,
      },
    ],
    category: "Scoring",
  },
  {
    id: "apply_exp_chips",
    label: "Apply ^Chips (Exponential)",
    description: "Apply exponential chips (echips) - REQUIRES TALISMAN MOD",
    applicableTriggers: ["held_hand"],
    params: [
      {
        id: "value",
        type: "number",
        label: "Exponential Chips Value",
        default: 1.1,
      },
    ],
    category: "Scoring",
  },
  {
    id: "apply_hyper_chips",
    label: "Apply HyperChips",
    description: "Apply (n)^ chips - REQUIRES TALISMAN MOD",
    applicableTriggers: ["held_hand"],
    params: [
      {
        id: "arrows",
        type: "number",
        label: "Number of Arrows",
        default: 1,
        min: 1
      },
      {
        id: "value",
        type: "number",
        label: "Hyper Chips Value",
        default: 1.1,
      },
    ],
    category: "Scoring",
  },
  {
    id: "add_mult",
    label: "Add Mult",
    description: "Add a flat amount of mult to the hand score",
    applicableTriggers: ["held_hand"],
    params: [
      {
        id: "value",
        type: "number",
        label: "Amount",
        default: 5,
        min: 0,
      },
    ],
    category: "Scoring",
  },
  {
    id: "apply_x_mult",
    label: "Apply xMult",
    description: "Multiply the score by this value",
    applicableTriggers: ["held_hand"],
    params: [
      {
        id: "value",
        type: "number",
        label: "Multiplier",
        default: 1.5,
      },
    ],
    category: "Scoring",
  },
  {
    id: "apply_exp_mult",
    label: "Apply ^Mult (Exponential)",
    description: "Apply exponential mult (emult) - REQUIRES TALISMAN MOD",
    applicableTriggers: ["held_hand"],
    params: [
      {
        id: "value",
        type: "number",
        label: "Exponential Mult Value",
        default: 1.1,
      },
    ],
    category: "Scoring",
  },
  {
    id: "apply_hyper_mult",
    label: "Apply HyperMult",
    description: "Apply (n)^ mult - REQUIRES TALISMAN MOD",
    applicableTriggers: ["held_hand"],
    params: [
      {
        id: "arrows",
        type: "number",
        label: "Number of Arrows",
        default: 1,
        min: 1
      },
      {
        id: "value",
        type: "number",
        label: "Hyper Mult Value",
        default: 1.1,
      },
    ],
    category: "Scoring",
  },
  // ===== SELECTED CARDS EFFECTS =====
  {
    id: "edit_cards",
    label: "Edit Selected Cards",
    description:
      "Apply multiple modifications to selected cards (enhancement, seal, edition, suit, rank)",
    applicableTriggers: ["consumable_used"],
    params: [
      {
        id: "enhancement",
        type: "select",
        label: "Enhancement Type",
        options: () => [
          { value: "none", label: "No Change" },
          { value: "remove", label: "Remove Enhancement" },
          ...ENHANCEMENTS().map((enhancement) => ({
            value: enhancement.key,
            label: enhancement.label,
          })),
          { value: "random", label: "Random Enhancement" },
        ],
        default: "none",
      },
      {
        id: "seal",
        type: "select",
        label: "Seal Type",
        options: () => [
          { value: "none", label: "No Change" },
          { value: "remove", label: "Remove Seal" },
          { value: "random", label: "Random Seal" },
          ...SEALS().map((seal) => ({
            value: seal.key,
            label: seal.label,
          })),
        ],
        default: "none",
      },
      {
        id: "edition",
        type: "select",
        label: "Edition Type",
        options: [
          { value: "none", label: "No Change" },
          { value: "remove", label: "Remove Edition" },
          ...EDITIONS().map((edition) => ({
            value: edition.key,
            label: edition.label,
          })),
          { value: "random", label: "Random Edition" },
        ],
        default: "none",
      },
      {
        id: "suit",
        type: "select",
        label: "Suit",
        options: [
          { value: "none", label: "No Change" },
          ...SUITS,
          { value: "random", label: "Random Suit" },
        ],
        default: "none",
      },
      {
        id: "rank",
        type: "select",
        label: "Rank",
        options: [
          { value: "none", label: "No Change" },
          ...RANKS.map((rank) => ({ value: rank.label, label: rank.label })),
          { value: "random", label: "Random Rank" },
        ],
        default: "none",
      },
    ],
    category: "Selected Cards",
  },
  {
    id: "destroy_selected_cards",
    label: "Destroy Selected Cards",
    description: "Destroy all currently selected cards",
    applicableTriggers: ["consumable_used"],
    params: [],
    category: "Selected Cards",
  },
  {
    id: "increment_rank",
    label: "Increment/Decrement Rank",
    description:
      "Increase or decrease the rank of selected cards by a specified amount",
    applicableTriggers: ["consumable_used"],
    params: [
      {
        id: "operation",
        type: "select",
        label: "Operation",
        options: [
          { value: "increment", label: "Increment (+)" },
          { value: "decrement", label: "Decrement (-)" },
        ],
        default: "increment",
      },
      {
        id: "value",
        type: "number",
        label: "Amount",
        default: 1,
        min: 1,
        max: 13,
      },
    ],
    category: "Selected Cards",
  },
  {
    id: "copy_selected_cards",
    label: "Copy Selected Cards",
    description: "Create copies of selected cards with customizable properties",
    applicableTriggers: ["consumable_used"],
    params: [
      {
        id: "copies",
        type: "number",
        label: "Number of Copies per Card",
        default: 1,
        min: 1,
        max: 5,
      },
      {
        id: "enhancement",
        type: "select",
        label: "Enhancement Type",
        options: () => [
          { value: "none", label: "Keep Original Enhancement" },
          ...ENHANCEMENTS().map((enhancement) => ({
            value: enhancement.key,
            label: enhancement.label,
          })),
          { value: "random", label: "Random Enhancement" },
        ],
        default: "none",
      },
      {
        id: "seal",
        type: "select",
        label: "Seal Type",
        options: () => [
          { value: "none", label: "Keep Original Seal" },
          { value: "random", label: "Random Seal" },
          ...SEALS().map((seal) => ({
            value: seal.key,
            label: seal.label,
          })),
        ],
        default: "none",
      },
      {
        id: "edition",
        type: "select",
        label: "Edition Type",
        options: [
          { value: "none", label: "Keep Original Edition" },
          { value: "remove", label: "Remove Edition" },
          ...EDITIONS().map((edition) => ({
            value: edition.key,
            label: edition.label,
          })),
          { value: "random", label: "Random Edition" },
        ],
        default: "none",
      },
    ],
    category: "Selected Cards",
  },
  {
    id: "convert_left_to_right",
    label: "Convert Left to Right",
    description:
      "Convert all selected cards to match the rightmost selected card (like Death tarot)",
    applicableTriggers: ["consumable_used"],
    params: [],
    category: "Selected Cards",
  },
  {
    id: "perma_bonus",
    label: "Give Permanent Bonus",
    description:
      "Give selected cards a permanent bonus that persists throughout the run",
    applicableTriggers: ["consumable_used"],
    params: [
      {
        id: "bonus_type",
        type: "select",
        label: "Bonus Type",
        options: [
          { value: "perma_bonus", label: "Permanent Chips" },
          { value: "perma_mult", label: "Permanent Mult" },
          { value: "h_mult", label: "Held Mult" },
          { value: "h_chips", label: "Held Chips" },
          { value: "perma_x_chips", label: "Permanent X Chips" },
          { value: "perma_x_mult", label: "Permanent X Mult" },
          { value: "perma_h_chips", label: "Permanent Held Chips" },
          { value: "perma_h_mult", label: "Permanent Held Mult" },
          { value: "perma_h_x_chips", label: "Permanent Held X Chips" },
          { value: "perma_h_x_mult", label: "Permanent Held X Mult" },
          { value: "perma_p_dollars", label: "Permanent Dollars (on scoring)" },
          {
            value: "perma_h_dollars",
            label: "Permanent Held Dollars (end of round)",
          },
        ],
        default: "perma_bonus",
      },
      {
        id: "value",
        type: "number",
        label: "Bonus Amount",
        default: 10,
        min: 1,
      },
    ],
    category: "Selected Cards",
  },

  // ===== HAND EFFECTS =====
  {
    id: "edit_hand_size",
    label: "Edit Hand Size",
    description: "Add, subtract, or set the player's hand size",
    applicableTriggers: ["consumable_used", "held_hand"],
    params: [
      {
        id: "operation",
        type: "select",
        label: "Operation",
        options: [
          { value: "add", label: "Add" },
          { value: "subtract", label: "Subtract" },
          { value: "set", label: "Set" },
        ],
        default: "add",
      },
      {
        id: "value",
        type: "number",
        label: "Amount",
        default: 1,
        min: 1,
        max: 50,
      },
    ],
    category: "Hand Effects",
  },
  {
    id: "draw_cards",
    label: "Draw Cards to Hand",
    description: "Draw cards from your deck to your hand",
    applicableTriggers: ["consumable_used", "held_hand"],
    params: [
      {
        id: "value",
        type: "number",
        label: "Amount",
        default: 1,
      },
    ],
    category: "Hand Effects",
  },
  {
    id: "edit_play_size",
    label: "Edit Play Size",
    description: "Add, subtract, or set the player's play size",
    applicableTriggers: ["consumable_used", "held_hand"],
    params: [
      {
        id: "operation",
        type: "select",
        label: "Operation",
        options: [
          { value: "add", label: "Add" },
          { value: "subtract", label: "Subtract" },
          { value: "set", label: "Set" },
        ],
        default: "add",
      },
      {
        id: "value",
        type: "number",
        label: "Amount",
        default: 1,
        min: 1,
        max: 50,
      },
    ],
    category: "Hand Effects",
  },
  {
    id: "edit_discard_size",
    label: "Edit Discard Size",
    description: "Add, subtract, or set the player's discard size",
    applicableTriggers: ["consumable_used", "held_hand"],
    params: [
      {
        id: "operation",
        type: "select",
        label: "Operation",
        options: [
          { value: "add", label: "Add" },
          { value: "subtract", label: "Subtract" },
          { value: "set", label: "Set" },
        ],
        default: "add",
      },
      {
        id: "value",
        type: "number",
        label: "Amount",
        default: 1,
        min: 1,
        max: 50,
      },
    ],
    category: "Hand Effects",
  },
  {
    id: "edit_voucher_slots",
    label: "Edit Voucher Slots",
    description: "Modify the number of vouchers available in shop",
    applicableTriggers: ["consumable_used", "held_hand"],
    params: [
      {
        id: "operation",
        type: "select",
        label: "Operation",
        options: [
          { value: "add", label: "Add" },
          { value: "subtract", label: "Subtract" },
          { value: "set", label: "Set to" },
        ],
        default: "add",
      },
      {
        id: "value",
        type: "number",
        label: "Amount",
        default: 1,
        min: 0,
      },
    ],
    category: "Shop Effects",
  },
  {
    id: "edit_booster_slots",
    label: "Edit Booster Slots",
    description: "Modify the number of booster packs available in shop",
    applicableTriggers: ["consumable_used", "held_hand"],
    params: [
      {
        id: "operation",
        type: "select",
        label: "Operation",
        options: [
          { value: "add", label: "Add" },
          { value: "subtract", label: "Subtract" },
          { value: "set", label: "Set to" },
        ],
        default: "add",
      },
      {
        id: "value",
        type: "number",
        label: "Amount",
        default: 1,
        min: 0,
      },
    ],
    category: "Shop Effects",
  },
    {
      id: "set_ante",
      label: "Set Ante Level",
      description: "Modify the current ante level",
      applicableTriggers: ["consumable_used", "held_hand"],
      params: [
        {
          id: "operation",
          type: "select",
          label: "Operation",
          options: [
            { value: "set", label: "Set to" },
            { value: "add", label: "Add" },
            { value: "subtract", label: "Subtract" },
          ],
          default: "set",
        },
        {
          id: "value",
          type: "number",
          label: "Amount",
          default: 1,
          min: 1,
        },
      ],
      category: "Game Rules",
    },
  {
    id: "edit_hands",
    label: "Edit Hands",
    description: "Add, subtract, or set the player's hands for this round",
    applicableTriggers: ["consumable_used", "held_hand"],
    params: [
      {
        id: "operation",
        type: "select",
        label: "Operation",
        options: [
          { value: "add", label: "Add" },
          { value: "subtract", label: "Subtract" },
          { value: "set", label: "Set" },
        ],
        default: "add",
      },
      {
        id: "duration",
        type: "select",
        label: "Duration",
        options: [
          { value: "permanent", label: "Permanent" },
          { value: "round", label: "This Round" },
        ],
        default: "permanent",
      },
      {
        id: "value",
        type: "number",
        label: "Amount",
        default: 1,
        min: 1,
        max: 50,
      },
    ],
    category: "Hand Effects",
  },
  {
    id: "edit_discards",
    label: "Edit Discards",
    description: "Add, subtract, or set the player's discards for this round",
    applicableTriggers: ["consumable_used", "held_hand"],
    params: [
      {
        id: "operation",
        type: "select",
        label: "Operation",
        options: [
          { value: "add", label: "Add" },
          { value: "subtract", label: "Subtract" },
          { value: "set", label: "Set" },
        ],
        default: "add",
      },
      {
        id: "duration",
        type: "select",
        label: "Duration",
        options: [
          { value: "permanent", label: "Permanent" },
          { value: "round", label: "This Round" },
        ],
        default: "permanent",
      },
      {
        id: "value",
        type: "number",
        label: "Amount",
        default: 1,
        min: 1,
        max: 50,
      },
    ],
    category: "Hand Effects",
  },

  // ===== OTHER EFFECTS =====
  {
    id: "convert_all_cards_to_suit",
    label: "Convert All Cards to Suit",
    description: "Convert all cards in hand to a specific suit",
    applicableTriggers: ["consumable_used", "held_hand"],
    params: [
      {
        id: "suit",
        type: "select",
        label: "Target Suit",
        options: [
          ...SUITS, 
          { value: "random", label: "Random Suit" },
          { value: "pool", label: "Random from Pool" }
        ],
        default: "Hearts",
      },
      {
        id: "suit_pool",
        type: "checkbox",
        label: "Possible Suits",
        checkboxOptions: [...SUITS],
        showWhen: {
          parameter: "suit",
          values: ["pool"],
        }
      },
    ],
    category: "Card Modification",
  },
  {
    id: "convert_all_cards_to_rank",
    label: "Convert All Cards to Rank",
    description: "Convert all cards in hand to a specific rank",
    applicableTriggers: ["consumable_used", "held_hand"],
    params: [
      {
        id: "rank",
        type: "select",
        label: "Target Rank",
        options: [
          ...RANKS.map((rank) => ({ value: rank.label, label: rank.label })),
          { value: "random", label: "Random Rank" },
          { value: "pool", label: "Random from Pool" },
        ],
        default: "Ace",
      },
      {
        id: "suit_pool",
        type: "checkbox",
        label: "Possible Suits",
        checkboxOptions: [...SUITS],
        showWhen: {
          parameter: "suit",
          values: ["pool"],
        }
      },     
    ],
    category: "Card Modification",
  },
  {
    id: "destroy_random_cards",
    label: "Destroy Random Cards",
    description: "Destroy a number of random cards from hand",
    applicableTriggers: ["consumable_used", "held_hand"],
    params: [
      {
        id: "count",
        type: "number",
        label: "Number of Cards",
        default: 1,
        min: 1,
        max: 8,
      },
    ],
    category: "Card Modification",
  },
{
    id: "flip_joker",
    label: "Flip Joker",
    description: "Flip a joker",
    applicableTriggers: ["consumable_used", "held_hand"],
    params: [
      {
        id: "selection_method",
        type: "select",
        label: "Selection Method",
        options: [
          { value: "all", label: "All Jokers" },
          { value: "random", label: "Random Joker" },
          { value: "selected", label: "By Selection" },
        ],
        default: "all",
      },
    ],
    category: "Jokers",
  },
  {
      id: "disable_boss_blind",
      label: "Disable Boss Blind",
      description: "Disable the current boss blind, removing its effect",
      applicableTriggers: ["consumable_used", "held_hand"],
      params: [],
      category: "Game Rules",
    },
      {
        id: "shuffle_jokers",
        label: "Shuffle Jokers",
        description: "Shuffle all jokers",
        applicableTriggers: ["consumable_used", "held_hand"],
        params: [],
        category: "Jokers",
      },
      {
    id: "modify_blind_requirement",
    label: "Modify Blind Requirement",
    description: "Changes the score requirement of a blind",
    applicableTriggers: ["consumable_used", "held_hand"],
    params: [
      {
        id: "operation",
        type: "select",
        label: "Operation",
        options: [
          { value: "add", label: "Add" },
          { value: "subtract", label: "Subtract" },
          { value: "set", label: "Set to" },
          { value: "multiply", label: "Multiply" },
          { value: "divide", label: "Divide" },
        ],
        default: "multiply",
      },
      {
        id: "value",
        type: "number",
        label: "Amount",
        default: 2,
      },
    ],
    category: "Game Rules",
  },
  {
      id: "force_game_over",
      label: "Force Game Over",
      description: "Forces the run to end (ignores Mr. Bones)",
      applicableTriggers: ["consumable_used", "held_hand"],
      params: [],
      category: "Special",
    },
      {
      id: "Win_blind",
      label: "Win Current Blind",
      description: "Forces to Win the current Blind",
      applicableTriggers: ["consumable_used", "held_hand"],
      params: [],
      category: "Special",
    },
  {
    id: "edit_joker_slots",
    label: "Edit Joker Slots",
    description: "Add or remove joker slots available in the game",
    applicableTriggers: ["consumable_used", "held_hand"],
    params: [
      {
        id: "operation",
        type: "select",
        label: "Operation",
        options: [
          { value: "add", label: "Add" },
          { value: "subtract", label: "Subtract" },
          { value: "set", label: "Set to" },
        ],
        default: "add",
      },
      {
        id: "value",
        type: "number",
        label: "Amount",
        default: 1,
        min: 0,
      },
    ],
    category: "Jokers",
  },
  {
    id: "add_cards_to_hand",
    label: "Add Cards to Hand",
    description: "Create and add new cards to hand with specified properties",
    applicableTriggers: ["consumable_used", "held_hand"],
    params: [
      {
        id: "count",
        type: "number",
        label: "Number of Cards",
        default: 1,
        min: 1,
        max: 8,
      },
      {
        id: "rank",
        type: "select",
        label: "Rank",
        options: [
          { value: "random", label: "Random Rank" },
          { value: "Face Cards", label: "Face Cards" },
          { value: "Numbered Cards", label: "Numbered Cards" },
          { value: "pool", label: "Random from pool" },
          ...RANKS.map((rank) => ({ value: rank.label, label: rank.label })),
        ],
        default: "random",
      },
      {
        id: "rank_pool",
        type: "checkbox",
        label: "Possible Ranks",
        checkboxOptions: [...RANKS],
        showWhen: {
          parameter: "rank",
          values: ["pool"],
        }
      },
      {
        id: "suit",
        type: "select",
        label: "Suit",
        options: [
          { value: "none", label: "Random Suit" },
          { value: "pool", label: "Random from pool" },
          ...SUITS],
        default: "none",
      },
      {
        id: "suit_pool",
        type: "checkbox",
        label: "Possible Suits",
        checkboxOptions: [...SUITS],
        showWhen: {
          parameter: "suit",
          values: ["pool"],
        }
      },
      {
        id: "enhancement",
        type: "select",
        label: "Enhancement Type",
        options: () => [
          { value: "none", label: "No Enhancement" },
          ...ENHANCEMENTS().map((enhancement) => ({
            value: enhancement.key,
            label: enhancement.label,
          })),
          { value: "random", label: "Random Enhancement" },
        ],
        default: "none",
      },
      {
        id: "seal",
        type: "select",
        label: "Seal Type",
        options: () => [
          { value: "none", label: "No Seal" },
          { value: "random", label: "Random Seal" },
          ...SEALS().map((seal) => ({
            value: seal.key,
            label: seal.label,
          })),
        ],
        default: "none",
      },
      {
        id: "edition",
        type: "select",
        label: "Edition Type",
        options: [
          { value: "none", label: "No Edition" },
          ...EDITIONS().map((edition) => ({
            value: edition.key,
            label: edition.label,
          })),
          { value: "random", label: "Random Edition" },
        ],
        default: "none",
      },
    ],
    category: "Card Modification",
  },
  {
    id: "level_up_hand",
    label: "Level Up Poker Hand",
    description: "Level up a specific poker hand, random hand, or all hands",
    applicableTriggers: ["consumable_used", "held_hand"],
    params: [
      {
        id: "hand_type",
        type: "select",
        label: "Poker Hand",
        options: [
          ...POKER_HANDS.map((hand) => ({
            value: hand.value,
            label: hand.label,
          })),
          { value: "random", label: "Random Hand" },
          { value: "all", label: "All Hands" },
          { value: "pool", label: "Random from Pool" },
        ],
        default: "Pair",
      },
      {
        id: "pokerhand_pool",
        type: "checkbox",
        label: "Possible PokerHands",
        checkboxOptions: [...POKER_HANDS],
        showWhen: {
          parameter: "hand_type",
          values: ["pool"],
        }
      },
      {
        id: "levels",
        type: "number",
        label: "Number of Levels",
        default: 1,
        min: 1,
        max: 10,
      },
    ],
    category: "Hand Effects",
  },
  {
    id: "edit_dollars",
    label: "Edit Dollars",
    description: "Add, subtract, or set the player's money",
    applicableTriggers: ["consumable_used", "held_hand"],
    params: [
      {
        id: "operation",
        type: "select",
        label: "Operation",
        options: [
          { value: "add", label: "Add" },
          { value: "subtract", label: "Subtract" },
          { value: "set", label: "Set" },
        ],
        default: "add",
      },
      {
        id: "value",
        type: "number",
        label: "Dollar Amount",
        default: 5,
        min: 0,
      },
    ],
    category: "Economy",
  },
  {
    id: "double_dollars",
    label: "Double Dollars",
    description: "Double your current money up to a specified limit",
    applicableTriggers: ["consumable_used", "held_hand"],
    params: [
      {
        id: "limit",
        type: "number",
        label: "Maximum Amount to Gain",
        default: 20,
        min: 1,
        max: 999,
      },
    ],
    category: "Economy",
  },
  {
    id: "add_dollars_from_jokers",
    label: "Add Dollars from Joker Sell Value",
    description:
      "Gain money equal to the total sell value of all jokers, up to a limit",
    applicableTriggers: ["consumable_used"],
    params: [
      {
        id: "limit",
        type: "number",
        label: "Maximum Amount to Gain",
        default: 50,
        min: 1,
        max: 999,
      },
    ],
    category: "Economy",
  },
  {
    id: "create_consumable",
    label: "Create Consumable",
    description:
      "Create consumable cards and add them to your consumables area",
    applicableTriggers: ["consumable_used", "held_hand"],
    params: [
      {
        id: "set",
        type: "select",
        label: "Consumable Set",
        options: () => [
          { value: "random", label: "Random Consumable" },
          ...CONSUMABLE_SETS(),
        ],
        default: "random",
      },{
        id: "specific_card",
        type: "select",
        label: "Specific Card",
        options: (parentValues: Record<string, unknown>) => {
          const selectedSet = parentValues?.set as string;
          if (!selectedSet || selectedSet === "random") {
            return [{ value: "random", label: "Random from Set" }];
          }
          // Handle vanilla sets
          if (selectedSet === "Tarot") {
            const vanillaCards = TAROT_CARDS.map((card) => ({
              value: card.key,
              label: card.label,
            }));
            const customCards = CUSTOM_CONSUMABLES()
              .filter((consumable) => consumable.set === "Tarot")
              .map((consumable) => ({
                value: consumable.value,
                label: consumable.label,
              }));
            return [
              { value: "random", label: "Random from Set" },
              ...vanillaCards,
              ...customCards,
            ];}
          if (selectedSet === "Planet") {
            const vanillaCards = PLANET_CARDS.map((card) => ({
              value: card.key,
              label: card.label,
            }));
            const customCards = CUSTOM_CONSUMABLES()
              .filter((consumable) => consumable.set === "Planet")
              .map((consumable) => ({
                value: consumable.value,
                label: consumable.label,
              }));
            return [
              { value: "random", label: "Random from Set" },
              ...vanillaCards,
              ...customCards,
            ];}
          if (selectedSet === "Spectral") {
            const vanillaCards = SPECTRAL_CARDS.map((card) => ({
              value: card.key,
              label: card.label,
            }));
            const customCards = CUSTOM_CONSUMABLES()
              .filter((consumable) => consumable.set === "Spectral")
              .map((consumable) => ({
                value: consumable.value,
                label: consumable.label,
              }));
            return [
              { value: "random", label: "Random from Set" },
              ...vanillaCards,
              ...customCards,
            ];
          }
          // Handle custom sets
          // Remove mod prefix to get the actual set key
          const setKey = selectedSet.includes("_")
            ? selectedSet.split("_").slice(1).join("_")
            : selectedSet;
          const customConsumablesInSet = CUSTOM_CONSUMABLES().filter(
            (consumable) =>
              consumable.set === setKey || consumable.set === selectedSet
          );
          return [
            { value: "random", label: "Random from Set" },
            ...customConsumablesInSet,
          ];},
        default: "random",
      },{
        id: "soulable",
        type: "select",
        label: "Soulable",
        options: [
          { value: "y", label: "Yes" },
          { value: "n", label: "No" },
        ],
        showWhen: {
          parameter: "specific_card",
          values: ["random"],
        },
        default:"n",
      },{
        id: "is_negative",
        type: "select",
        label: "Edition",
        options: [
          { value: "n", label: "No Edition" },
          { value: "y", label: "Negative Edition" },
        ],
        default: "n",
      },{
        id: "count",
        type: "number",
        label: "Number of Cards",
        default: 1,
        min: 1,
        max: 5,
      },{
        id: "ignore_slots",
        type: "select",
        label: "Ignore Slots",
        options: [
          { value: "y", label: "True" },
          { value: "n", label: "False" },
        ],
        default:"n",
      },
    ],
    category: "Consumables",
  },
  {
    id: "destroy_consumable",
    label: "Destroy Consumable",
    description: "Destroy a consumable card from your collection",
    applicableTriggers: ["consumable_used", "held_hand"],
    params: [
      {
        id: "set",
        type: "select",
        label: "Consumable Set",
        options: () => [
          { value: "random", label: "Random Consumable" },
          ...CONSUMABLE_SETS(),
        ],
        default: "random",
      },
      {
        id: "specific_card",
        type: "select",
        label: "Specific Card",
        options: (parentValues: Record<string, unknown>) => {
          const selectedSet = parentValues?.set as string;

          if (!selectedSet || selectedSet === "random") {
            return [{ value: "random", label: "Random from Set" }];
          }

          // Handle vanilla sets
          if (selectedSet === "Tarot") {
            const vanillaCards = TAROT_CARDS.map((card) => ({
              value: card.key,
              label: card.label,
            }));

            const customCards = CUSTOM_CONSUMABLES()
              .filter((consumable) => consumable.set === "Tarot")
              .map((consumable) => ({
                value: consumable.value,
                label: consumable.label,
              }));

            return [
              { value: "random", label: "Random from Set" },
              ...vanillaCards,
              ...customCards,
            ];
          }

          if (selectedSet === "Planet") {
            const vanillaCards = PLANET_CARDS.map((card) => ({
              value: card.key,
              label: card.label,
            }));

            const customCards = CUSTOM_CONSUMABLES()
              .filter((consumable) => consumable.set === "Planet")
              .map((consumable) => ({
                value: consumable.value,
                label: consumable.label,
              }));

            return [
              { value: "random", label: "Random from Set" },
              ...vanillaCards,
              ...customCards,
            ];
          }

          if (selectedSet === "Spectral") {
            const vanillaCards = SPECTRAL_CARDS.map((card) => ({
              value: card.key,
              label: card.label,
            }));

            const customCards = CUSTOM_CONSUMABLES()
              .filter((consumable) => consumable.set === "Spectral")
              .map((consumable) => ({
                value: consumable.value,
                label: consumable.label,
              }));

            return [
              { value: "random", label: "Random from Set" },
              ...vanillaCards,
              ...customCards,
            ];
          }

          // Handle custom sets
          const setKey = selectedSet.includes("_")
            ? selectedSet.split("_").slice(1).join("_")
            : selectedSet;

          const customConsumablesInSet = CUSTOM_CONSUMABLES().filter(
            (consumable) =>
              consumable.set === setKey || consumable.set === selectedSet
          );

          return [
            { value: "random", label: "Random from Set" },
            ...customConsumablesInSet,
          ];
        },
        default: "random",
      },
    ],
    category: "Consumables",
  },
  {
    id: "fool_effect",
    label: "Create Last Used Consumable",
    description:
      "Create a copy of the last Tarot or Planet card that was used (like The Fool)",
    applicableTriggers: ["consumable_used", "held_hand"],
    params: [],
    category: "Consumables",
  },
  {
    id: "create_tag",
    label: "Create Tag",
    description: "Create a specific or random tag",
    applicableTriggers: ["consumable_used", "held_hand"],
    params: [
      {
        id: "tag_type",
        type: "select",
        label: "Tag Type",
        options: [
          { value: "random", label: "Random Tag" },
          { value: "specific", label: "Specific Tag" },
        ],
        default: "random",
      },
      {
        id: "specific_tag",
        type: "select",
        label: "Specific Tag",
        options: [...TAGS],
        showWhen: {
          parameter: "tag_type",
          values: ["specific"],
        },
      },
    ],
    category: "Consumables",
  },
  {
    id: "edit_booster_packs",
    label: "Edit Boosters Packs",
    description: "Modify the values the of booster packs available in shop",
<<<<<<< HEAD
    applicableTriggers: ["consumable_used"],
=======
    applicableTriggers: ["consumable_used", "held_hand"],
>>>>>>> e066716a
    params: [
      {
        id: "selected_type",
        type: "select",
        label: "Edit Type",
        options: [
          { value: "size", label: "Cards slots" },
          { value: "choice", label: "Choices" },
        ],
        default: "size",
      },
      {
        id: "operation",
        type: "select",
        label: "Operation",
        options: [
          { value: "add", label: "Add" },
          { value: "subtract", label: "Subtract" },
          { value: "set", label: "Set to" },
        ],
        default: "add",
      },
      {
        id: "value",
        type: "number",
        label: "Amount",
        default: 1,
        min: 0,
      },
    ],
    category: "Shop Effects",
  },
  {
    id: "edit_shop_slots",
    label: "Edit Shop Cards Slots",
    description: "Modify the Card slots of the shop ",
<<<<<<< HEAD
    applicableTriggers: ["consumable_used"],
=======
    applicableTriggers: ["consumable_used", "held_hand"],
>>>>>>> e066716a
    params: [
      {
        id: "operation",
        type: "select",
        label: "Operation",
        options: [
          { value: "add", label: "Add" },
          { value: "subtract", label: "Subtract" },
          { value: "set", label: "Set to" },
        ],
        default: "add",
      },
      {
        id: "value",
        type: "number",
        label: "Amount",
        default: 1,
        min: 0,
      },
    ],
    category: "Shop Effects",
  },
  {
    id: "redeem_voucher",
    label: "Redeem Voucher",
    description: "Redeem a specific or random voucher",
    applicableTriggers: ["consumable_used", "held_hand"],
    params: [
      {
        id: "voucher_type",
        type: "select",
        label: "Voucher Type",
        options: [
          { value: "random", label: "Random Voucher" },
          { value: "specific", label: "Specific Voucher" },
        ],
        default: "random",
      },
      {
        id: "specific_voucher",
        type: "select",
        label: "Specific Voucher",
        options: [...VOUCHERS()],
        showWhen: {
          parameter: "voucher_type",
          values: ["specific"],
        },
        default: "v_overstock_norm",
      },
    ],
    category: "Consumables",
  },
  {
    id: "edit_cards_in_hand",
    label: "Edit Cards in Hand",
    description:
      "Apply multiple modifications to random cards in hand (enhancement, seal, edition, suit, rank)",
    applicableTriggers: ["consumable_used", "held_hand"],
    params: [
      {
        id: "amount",
        type: "number",
        label: "Number of Cards",
        default: 1,
        min: 1,
        max: 8,
      },
      {
        id: "enhancement",
        type: "select",
        label: "Enhancement Type",
        options: () => [
          { value: "none", label: "No Change" },
          ...ENHANCEMENTS().map((enhancement) => ({
            value: enhancement.key,
            label: enhancement.label,
          })),
          { value: "random", label: "Random Enhancement" },
        ],
        default: "none",
      },
      {
        id: "seal",
        type: "select",
        label: "Seal Type",
        options: () => [
          { value: "none", label: "No Change" },
          { value: "random", label: "Random Seal" },
          ...SEALS().map((seal) => ({
            value: seal.key,
            label: seal.label,
          })),
        ],
        default: "none",
      },
      {
        id: "edition",
        type: "select",
        label: "Edition Type",
        options: [
          { value: "none", label: "No Change" },
          ...EDITIONS().map((edition) => ({
            value: edition.key,
            label: edition.label,
          })),
          { value: "random", label: "Random Edition" },
        ],
        default: "none",
      },
      {
        id: "suit",
        type: "select",
        label: "Suit",
        options: [
          { value: "none", label: "No Change" },
          ...SUITS,
          { value: "random", label: "Random Suit" },
          { value: "pool", label: "Random from Pool" },
        ],
        default: "none",
      },
      {
        id: "suit_pool",
        type: "checkbox",
        label: "Possible Suits",
        checkboxOptions: [...SUITS],
        showWhen: {
          parameter: "suit",
          values: ["pool"],
        }
      },
      {
        id: "rank",
        type: "select",
        label: "Rank",
        options: [
          { value: "none", label: "No Change" },
          ...RANKS.map((rank) => ({ value: rank.label, label: rank.label })),
          { value: "random", label: "Random Rank" },
          { value: "pool", label: "Random from Pool" },
        ],
        default: "none",
      },
      {
        id: "rank_pool",
        type: "checkbox",
        label: "Possible Ranks",
        checkboxOptions: [...RANKS],
        showWhen: {
          parameter: "rank",
          values: ["pool"],
        }
      },      
    ],
    category: "Card Modification",
  },
  {
    id: "create_joker",
    label: "Create Joker",
    description:
      "Create a random or specific joker card. For creating jokers from your own mod, it is [modprefix]_[joker_name]. You can find your mod prefix in the mod metadata page.",
    applicableTriggers: ["consumable_used", "held_hand"],
    params: [
      {
        id: "joker_type",
        type: "select",
        label: "Joker Type",
        options: [
          { value: "random", label: "Random Joker" },
          { value: "specific", label: "Specific Joker" },
        ],
        default: "random",
      },
      {
        id: "rarity",
        type: "select",
        label: "Rarity",
        options: () => [
          { value: "random", label: "Any Rarity" },
          ...RARITIES(),
        ],
        default: "random",
        showWhen: {
          parameter: "joker_type",
          values: ["random"],
        },
      },
      {
        id: "joker_key",
        type: "text",
        label: "Joker Key ( [modprefix]_joker )",
        default: "joker",
        showWhen: {
          parameter: "joker_type",
          values: ["specific"],
        },
      },
      {
        id: "pool",
        type: "text",
        label: "Pool Name (optional)",
        default: "",
        showWhen: {
          parameter: "joker_type",
          values: ["random"],
        },
      },
      {
        id: "edition",
        type: "select",
        label: "Edition",
        options: [
          { value: "none", label: "No Edition" },
          ...EDITIONS().map((edition) => ({
            value: edition.key,
            label: edition.label,
          })),
        ],
        default: "none",
      },
      {
        id: "sticker",
        type: "select",
        label: "Sticker for Copy",
        options: [{ value: "none", label: "No Sticker" }, ...STICKERS],
        default: "none",
      },
      {
        id: "ignore_slots",
        type: "select",
        label: "___ Joker Slots",
        options: [
          { value: "respect", label: "Respect" },
          { value: "ignore", label: "Ignore" },
        ],
        default: "respect",
      },
    ],
    category: "Jokers",
  },
  {
    id: "copy_joker",
    label: "Copy Joker",
    description: "Create copies of jokers in your joker area",
    applicableTriggers: ["consumable_used", "held_hand"],
    params: [
       {
        id: "selection_method",
        type: "select",
        label: "Selection Method",
        options: [
          { value: "random", label: "Random Joker" },
          { value: "selected", label: "Selected Joker" },
        ],
      },
      {
        id: "amount",
        type: "number",
        label: "Number of Jokers to Copy",
        showWhen: {
          parameter: "selection_method",
          values: ["random"],
        },
        default: 1,
        min: 1,
        max: 5,
      },
      {
        id: "edition",
        type: "select",
        label: "Edition to Apply",
        options: [
          { value: "none", label: "Keep Original Edition" },
          { value: "remove", label: "Remove Edition" },
          ...EDITIONS().map((edition) => ({
            value: edition.key,
            label: edition.label,
          })),
          { value: "random", label: "Random Edition" },
        ],
        default: "none",
      },
    ],
    category: "Jokers",
  },
  {
    id: "destroy_joker",
    label: "Destroy Joker",
    description:
      "Destroy jokers from your joker area (eternal jokers are safe)",
    applicableTriggers: ["consumable_used", "held_hand"],
    params: [
        {
        id: "selection_method",
        type: "select",
        label: "Destroy Joker",
        options: [
          { value: "random", label: "Random Joker" },
          { value: "selected", label: "Selected Joker" },
        ],
      },
      {
        id: "amount",
        type: "number",
        label: "Number of Jokers to Destroy",
          showWhen: {
          parameter: "selection_method",
          values: ["random"],
        },
        default: 1,
        min: 1,
        max: 5,
      },
    ],
    category: "Jokers",
  },
    {
    id: "edit_selected_joker",
    label: "Edit Selected Joker",
    description:
      "Apply Modifiers to selected Joker",
    applicableTriggers: ["consumable_used"],
    params: [
      {
        id: "sticker",
        type: "select",
        label: "Sticker",
        options: [
          { value: "none", label: "No Sticker" },
          ...STICKERS.map((sticker) => ({
            key: sticker.key,
            value: sticker.value,
            label: sticker.label,
          })),
        { value: "remove", label: "Remove Sticker" },
        ],
        default: "none",
      },
      {
        id: "edition",
        type: "select",
        label: "Edition",
        options: [
          { value: "none", label: "No Edition" },
          { value: "remove", label: "Remove Edition" },
          ...EDITIONS().map((edition) => ({
            value: edition.key,
            label: edition.label,
          })),
          { value: "random", label: "Random Edition" },
        ],
        default: "none",
      },
    ],
    category: "Jokers",
  },
  {
    id: "edition_random_joker",
    label: "Apply Edition to Random Joker",
    description: "Apply an edition to random jokers in your joker area",
    applicableTriggers: ["consumable_used", "held_hand"],
    params: [
      {
        id: "amount",
        type: "number",
        label: "Number of Jokers to Apply Edition",
        default: 1,
        min: 1,
        max: 5,
      },
      {
        id: "edition",
        type: "select",
        label: "Edition to Apply",
        options: [
          ...EDITIONS().map((edition) => ({
            value: edition.key,
            label: edition.label,
          })),
          { value: "random", label: "Random Edition" },
          { value: "remove", label: "Remove Edition" },
        ],
        default: "e_foil",
      },
      {
        id: "target_type",
        type: "select",
        label: "Target Jokers",
        options: [
          { value: "editionless", label: "Only Editionless Jokers" },
          { value: "any", label: "Any Jokers" },
        ],
        default: "editionless",
      },
    ],
    category: "Jokers",
  },
    {
        id: "edit_card_apperance",
        label: "Edit Card Apperance",
        description: "Modify if a Card can appear or not the current Run",
        applicableTriggers: ["consumable_used", "held_hand"],
        params: [
          {
              id: "key",
              type: "text",
              label: "Card Key (itemkey_key) or (itemkey_modprefix_key)",
              default: "",
            },
           {
              id: "card_apperance",
              type: "select",
              label: "Card Apperance",
              options: [
              { value: "appear", label: "Can Appear" },
              { value: "disapper", label: "Can't Appear" },
              ],
              default: "appear",
            },
          ],
        category: "Special",
      },
  {
    id: "emit_flag",
    label: "Emit Flag",
    description:
      "Emit a custom flag. Flags are global variables that can be set to true or false and checked by any other jokers",
    applicableTriggers: ["consumable_used", "held_hand"],
    params: [
      {
        id: "flag_name",
        type: "text",
        label: "Unique Flag Name",
        default: "custom_flag",
      },
      {
        id: "change",
        type: "select",
        label: "Set Flag to",
        options: [
          { value: "true", label: "True" },
          { value: "false", label: "False" },
          { value: "invert", label: "Invert Current" },
        ],
        default: "true",
      },
    ],
    category: "Special",
  },
  {
    id: "play_sound",
    label: "Play a sound",
    description: "Play a specific sound defined in the Sound Tab",
    applicableTriggers: ["consumable_used", "held_hand"],
    params: [
      {
        id: "sound_key",
        type: "text",
        label: "Sound Key (modprefix_key)",
        default: "",
      },
    ],
    category: "Special",
  },
  {
    id: "crash_game",
    label: "Crash the Game",
    description: "Crash the Game with a Custom message",
    applicableTriggers: ["consumable_used", "held_hand"],
    params: [],
    category: "Special",
  },
];

export function getConsumableEffectsForTrigger(
  triggerId: string
): EffectTypeDefinition[] {
  return CONSUMABLE_EFFECT_TYPES.filter((effect) =>
    effect.applicableTriggers?.includes(triggerId)
  );
}

export function getConsumableEffectTypeById(
  id: string
): EffectTypeDefinition | undefined {
  return CONSUMABLE_EFFECT_TYPES.find((effect) => effect.id === id);
}

export function getSelectedCardEffects(): EffectTypeDefinition[] {
  return CONSUMABLE_EFFECT_TYPES.filter(
    (effect) => effect.category === "Selected Cards"
  );
}

export function getNonSelectedCardEffects(): EffectTypeDefinition[] {
  return CONSUMABLE_EFFECT_TYPES.filter(
    (effect) => effect.category !== "Selected Cards"
  );
}<|MERGE_RESOLUTION|>--- conflicted
+++ resolved
@@ -1365,11 +1365,7 @@
     id: "edit_booster_packs",
     label: "Edit Boosters Packs",
     description: "Modify the values the of booster packs available in shop",
-<<<<<<< HEAD
-    applicableTriggers: ["consumable_used"],
-=======
-    applicableTriggers: ["consumable_used", "held_hand"],
->>>>>>> e066716a
+    applicableTriggers: ["consumable_used", "held_hand"],
     params: [
       {
         id: "selected_type",
@@ -1406,11 +1402,7 @@
     id: "edit_shop_slots",
     label: "Edit Shop Cards Slots",
     description: "Modify the Card slots of the shop ",
-<<<<<<< HEAD
-    applicableTriggers: ["consumable_used"],
-=======
-    applicableTriggers: ["consumable_used", "held_hand"],
->>>>>>> e066716a
+    applicableTriggers: ["consumable_used", "held_hand"],
     params: [
       {
         id: "operation",
