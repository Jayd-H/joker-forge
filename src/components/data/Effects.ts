--- conflicted
+++ resolved
@@ -140,13 +140,11 @@
     category: "Economy",
   },
   {
-<<<<<<< HEAD
-=======
     id: "edit_starting_dollars",
     label: "Edit Starting Dollars",
     description: "Add, subtract, or set the player's Starting money",
     objectUsers: ["deck"],
-    applicableTriggers: ["card_used"],
+    applicableTriggers: ["deck_selected"],
     params: [
       {
         id: "operation",
@@ -170,7 +168,6 @@
     category: "Economy",
   },
   {
->>>>>>> c82e6194
     id: "retrigger_cards",
     label: "Retrigger",
     description: "Retrigger the scored/activated card",
@@ -824,7 +821,6 @@
       "card_held_in_hand",
       "card_used",
       "joker_evaluated",
-      "deck_selected",
     ],
     params: [
       {
@@ -1177,28 +1173,11 @@
     category: "Special",
   },
   {
-<<<<<<< HEAD
     id: "show_message",
     label: "Show Message",
     description: "Display a custom message with specified color",
     applicableTriggers: [...GENERIC_TRIGGERS],
     objectUsers: ["joker", "card"],
-=======
-    id: "modify_blind_requirement",
-    label: "Modify Blind Requirement",
-    description: "Changes the score requirement of a blind",
-    objectUsers: ["joker", "consumable", "deck"],
-    applicableTriggers: [
-      "blind_selected",
-      "card_scored",
-      "hand_played",
-      "card_discarded",
-      "hand_discarded",
-      "card_held_in_hand",
-      "card_used",
-      "joker_evaluated",
-    ],
->>>>>>> c82e6194
     params: [
       {
         id: "message_type",
@@ -1310,8 +1289,6 @@
     objectUsers: ["consumable"],
     applicableTriggers: ["card_used", "held_hand"],
     params: [
-<<<<<<< HEAD
-=======
       {
         id: "suit",
         type: "select",
@@ -1443,15 +1420,6 @@
     category: "Probability",
   },
   {
-    id: "fool_effect",
-    label: "Create Last Used Consumable",
-    description: "Create a copy of the last Tarot or Planet card that was used (like The Fool)",
-    objectUsers: ['consumable'],
-    applicableTriggers: ["card_used", "held_hand"],
-    params: [],
-    category: "Consumables",
-  },
-  {
     id: "increment_rank",
     label: "Increment/Decrement Rank",
     description: "Increase or decrease the rank of selected cards by a specified amount",
@@ -1535,34 +1503,12 @@
     label: "Edit All Starting Cards",
     description: "Apply multiple modifications to the starting cards in the deck (enhancement, seal, edition, suit, rank)",
     objectUsers: ["deck"],
-    applicableTriggers: ["card_used"],
-    params: [
-      {
-        id: "enhancement",
-        type: "select",
-        label: "Enhancement Type",
-        options: () => [
-          { value: "none", label: "No Change" },
-          ...ENHANCEMENTS(),
-          { value: "random", label: "Random Enhancement" },
-        ],
-        default: "none",
-      },
-      {
-        id: "seal",
-        type: "select",
-        label: "Seal Type",
-        options: () => [
-          { value: "none", label: "No Change" },
-          { value: "random", label: "Random Seal" },
-          ...SEALS(),
-        ],
-        default: "none",
-      },
-      {
-        id: "edition",
-        type: "select",
-        label: "Edition Type",
+    applicableTriggers: ["deck_selected"],
+    params: [
+      {
+        id: "operation",
+        type: "select",
+        label: "Operation",
         options: [
           { value: "none", label: "No Change" },
           ...EDITIONS().map((edition) => ({
@@ -1603,7 +1549,7 @@
     label: "Edit Starting Suits",
     description: "Apply multiple modifications to the starting suits in the deck (enhancement, seal, edition, replace/delete suit)",
     objectUsers: ["deck"],
-    applicableTriggers: ["card_used"],
+    applicableTriggers: ["deck_selected"],
     params: [
       {
         id: "selected_suit",
@@ -1668,7 +1614,7 @@
     label: "Edit Starting Ranks",
     description: "Apply multiple modifications to the starting ranks in the deck (enhancement, seal, edition, replace/delete rank)",
     objectUsers: ["deck"],
-    applicableTriggers: ["card_used"],
+    applicableTriggers: ["deck_selected"],
     params: [
       {
         id: "specific_selected_Rank",
@@ -1715,17 +1661,69 @@
         ],
         default: "none",
       },
->>>>>>> c82e6194
+      {
+        id: "specific_replace_Rank",
+        type: "select",
+        label: "Rank Replacer/Deleter",
+        options: [
+          { value: "none", label: "No Change" },
+          ...RANKS.map((rank) => ({ value: rank.label, label: rank.label })),
+          { value: "random", label: "Random Rank" },
+          { value: "remove", label: "Remove Rank" },
+        ],
+        default: "none",
+      },
+    ],
+    category: "Deck Card Modifications",
+  },
+  {
+    id: "add_starting_cards",
+    label: "Add Starting Cards",
+    description: "Create and add new starting cards to the deck with specified properties",
+      objectUsers: ["deck"],
+    applicableTriggers: ["deck_selected"],
+    params: [
+      {
+        id: "count",
+        type: "number",
+        label: "Amount",
+        default: 1,
+        min: 1,
+        max: 8,
+      },
+      {
+        id: "rank",
+        type: "select",
+        label: "Rank",
+        options: [
+          { value: "random", label: "Random Rank" },
+          { value: "Face Cards", label: "Face Cards" },
+          { value: "Numbered Cards", label: "Numbered Cards" },
+          { value: "pool", label: "Random from pool" },
+          ...RANKS.map((rank) => ({ value: rank.label, label: rank.label })),
+        ],
+        default: "random",
+      },
+      {
+        id: "rank_pool",
+        type: "checkbox",
+        label: "Possible Ranks",
+        checkboxOptions: [...RANKS],
+        showWhen: {
+          parameter: "rank",
+          values: ["pool"],
+        },
+      },
       {
         id: "suit",
         type: "select",
-        label: "Target Suit",
-        options: [
-          ...SUITS, 
-          { value: "random", label: "Random Suit" },
-          { value: "pool", label: "Random from Pool" }
-        ],
-        default: "Hearts",
+        label: "Suit",
+        options: [
+          { value: "none", label: "Random Suit" },
+          { value: "pool", label: "Random from pool" },
+          ...SUITS,
+        ],
+        default: "none",
       },
       {
         id: "suit_pool",
@@ -1735,238 +1733,78 @@
         showWhen: {
           parameter: "suit",
           values: ["pool"],
-        }
-      },
-    ],
-    category: "Card Effects",
-  },
-  {
-<<<<<<< HEAD
-    id: "convert_all_cards_to_rank",
-    label: "Convert All Cards to Rank",
-    description: "Convert all cards in hand to a specific rank",
-    objectUsers: ["consumable"],
-    applicableTriggers: ["card_used", "held_hand"],
-=======
-    id: "add_starting_cards",
-    label: "Add Starting Cards",
-    description: "Create and add new starting cards to the deck with specified properties",
-      objectUsers: ["deck"],
-    applicableTriggers: ["card_used"],
->>>>>>> c82e6194
-    params: [
-      {
-        id: "rank",
-        type: "select",
-        label: "Target Rank",
-        options: [
-          ...RANKS.map((rank) => ({ value: rank.label, label: rank.label })),
-          { value: "random", label: "Random Rank" },
-          { value: "pool", label: "Random from Pool" },
-        ],
-        default: "Ace",
-      },
-      {
-        id: "rank_pool",
-        type: "checkbox",
-        label: "Possible Ranks",
-        checkboxOptions: [...RANKS],
-        showWhen: {
-          parameter: "rank",
-          values: ["pool"],
-        }
-      },     
-    ],
-    category: "Card Effects",
-  },
-  {
-    id: "convert_left_to_right",
-    label: "Convert Left to Right",
-    description: "Convert all selected cards to match the rightmost selected card (like Death tarot)",
-    objectUsers: ["consumable"],
-    applicableTriggers: ["card_used"],
-    params: [],
-    category: "Card Effects",
-  },
-  {
-    id: "fix_probability",
-    label: "Set Probability",
-    description: "Set the Numerator or the Denominator of a chance roll",
-    objectUsers: ["joker"],
-    applicableTriggers: ["change_probability"],
-    params: [
-      {
-        id: "part",
-        type: "select",
-        label: "Numerator or Denominator",
-        options: [
-          { value: "numerator", label: "Numerator" },
-          { value: "denominator", label: "Denominator" },
-          { value: "both", label: "Both" },
-        ],
-        default: "numerator",
-      },
-      {
-        id: "value",
-        type: "number",
-        label: "Amount",
-        default: 1,
-        min: 0,
-      },
-    ],
-    category: "Probability",
-  },
-  {
-    id: "mod_probability",
-    label: "Modify Probability",
-    description: "Modify the Numerator or the Denominator of a chance roll",
-    objectUsers: ["joker"],
-    applicableTriggers: ["change_probability"],
-    params: [
-      {
-        id: "part",
-        type: "select",
-        label: "Numerator or Denominator",
-        options: [
-          { value: "numerator", label: "Numerator" },
-          { value: "denominator", label: "Denominator" },
-        ],
-        default: "numerator",
-      },
-      {
-        id: "operation",
-        type: "select",
-        label: "Operation",
-        options: [
-          { value: "increment", label: "Increment by value" },
-          { value: "decrement", label: "Decrement by value" },
-          { value: "multiply", label: "Multiply" },
-          { value: "divide", label: "Divide" },
-        ],
-        default: "multiply",
-      },
-      {
-        id: "value",
-        type: "number",
-        label: "Amount",
-        default: 2,
-      },
-    ],
-    category: "Probability",
-  },
-  {
-<<<<<<< HEAD
-    id: "increment_rank",
-    label: "Increment/Decrement Rank",
-    description: "Increase or decrease the rank of selected cards by a specified amount",
-    objectUsers: ['consumable'],
-=======
+        },
+      },
+      {
+        id: "enhancement",
+        type: "select",
+        label: "Enhancement Type",
+        options: () => [
+          { value: "none", label: "No Enhancement" },
+          ...ENHANCEMENTS(),
+          { value: "random", label: "Random Enhancement" },
+        ],
+        default: "none",
+      },
+      {
+        id: "seal",
+        type: "select",
+        label: "Seal Type",
+        options: () => [
+          { value: "none", label: "No Seal" },
+          { value: "random", label: "Random Seal" },
+          ...SEALS(),
+        ],
+        default: "none",
+      },
+      {
+        id: "edition",
+        type: "select",
+        label: "Edition Type",
+        options: [
+          { value: "none", label: "No Edition" },
+          ...EDITIONS().map((edition) => ({
+            value: edition.key,
+            label: edition.label,
+          })),
+          { value: "random", label: "Random" },
+        ],
+        default: "none",
+      },
+    ],
+    category: "Deck Card Modifications",
+  },
+  {
     id: "remove_starting_cards",
     label: "Remove Starting Cards",
     description: "Destroy a number of Starting cards from deck",
     objectUsers: ["deck"],
->>>>>>> c82e6194
-    applicableTriggers: ["card_used"],
-    params: [
-      {
-        id: "operation",
-        type: "select",
-        label: "Operation",
-        options: [
-          { value: "increment", label: "Increment (+)" },
-          { value: "decrement", label: "Decrement (-)" },
-        ],
-        default: "increment",
-      },
-      {
-        id: "value",
-        type: "number",
-        label: "Amount",
-        default: 1,
+    applicableTriggers: ["deck_selected"],
+    params: [
+      {
+        id: "remove_type",
+        type: "select",
+        label: "Remove Type",
+        options: [
+          { value: "all", label: "All Cards" },
+          { value: "random", label: "Random Cards" },
+        ],
+        default: "all",
+      },
+      {
+        id: "count",
+        type: "number",
+        label: "Number of Cards",
+        showWhen: {
+          parameter: "remove_type",
+          values: ["random"],
+        },
+        default: 52,
         min: 1,
-        max: 13,
-      },
-    ],
-    category: "Card Effects",
-  },
-  {
-    id: "discount_items",
-    label: "Discount Items",
-    description: "Reduce the cost of specific shop items",
-    objectUsers: ["joker", "voucher"],
-    applicableTriggers: ["passive", "card_used"],
-    params: [
-      {
-        id: "discount_type",
-        type: "select",
-        label: "Discount Type",
-        options: [
-          { value: "planet", label: "Planet (Cards & Packs)" },
-          { value: "tarot", label: "Tarot (Cards & Packs)" },
-          { value: "spectral", label: "Spectral (Cards & Packs)" },
-          { value: "standard", label: "Standard (Playing Cards & Packs)" },
-          { value: "jokers", label: "Jokers" },
-          { value: "vouchers", label: "Vouchers" },
-          { value: "all_consumables", label: "All Consumables" },
-          { value: "all_cards", label: "All Cards" },
-          { value: "all_shop_items", label: "All Shop Items" },
-        ],
-        default: "planet",
-      },
-      {
-        id: "discount_method",
-        type: "select",
-        label: "Discount Method",
-        options: [
-          { value: "flat_reduction", label: "Flat Dollar Reduction ($X off)" },
-          {
-            value: "percentage_reduction",
-            label: "Percentage Reduction (X% off)",
-          },
-          { value: "make_free", label: "Make Completely Free ($0)" },
-        ],
-        default: "make_free",
-      },
-      {
-        id: "discount_amount",
-        type: "number",
-        label: "Discount Amount",
-        default: 1,
-        showWhen: {
-          parameter: "discount_method",
-          values: ["flat_reduction", "percentage_reduction"],
-        },
-      },
-    ],
-    category: "Shop",
-  },
-  {
-    id: "edit_win_ante",
-    label: "Set Winner Ante",
-    description: "Set the Final Ante where the Player Win's the Game",
-    applicableTriggers: [...GENERIC_TRIGGERS, "card_used"],
-    objectUsers: ["consumable", "deck", "joker", "voucher"],
-    params: [
-      {
-        id: "operation",
-        type: "select",
-        label: "Operation",
-        options: [
-          { value: "add", label: "Add" },
-          { value: "subtract", label: "Subtract" },
-          { value: "set", label: "Set to" },
-        ],
-        default: "set",
-      },
-      {
-        id: "value",
-        type: "number",
-        label: "Amount",
-        default: 1,
-        min: 1,
-      },
-    ],
-    category: "Game Rules",
+        max: 8,
+      },
+    ],
+    category: "Deck Card Modifications",
   },
   {
     id: "edit_rerolls",
