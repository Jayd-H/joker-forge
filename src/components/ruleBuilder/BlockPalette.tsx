--- conflicted
+++ resolved
@@ -39,54 +39,10 @@
 } from "../data/Effects"
 
 import {
-<<<<<<< HEAD
   type CategoryDefinition,
-} from "../data/Jokers/Triggers";
-
-=======
-  CONSUMABLE_TRIGGERS,
-  CONSUMABLE_TRIGGER_CATEGORIES,
-} from "../data/Consumables/Triggers";
-import {
-  getConsumableConditionsForTrigger,
-  CONSUMABLE_CONDITION_CATEGORIES,
-} from "../data/Consumables/Conditions";
-import {
-  getConsumableEffectsForTrigger,
-  CONSUMABLE_EFFECT_CATEGORIES,
-} from "../data/Consumables/Effects";
-import { CARD_TRIGGERS, CARD_TRIGGER_CATEGORIES } from "../data/Card/Triggers";
-import {
-  VOUCHER_TRIGGERS,
-  VOUCHER_TRIGGER_CATEGORIES,
-} from "../data/Vouchers/Triggers";
-import { DECK_TRIGGERS, DECK_TRIGGER_CATEGORIES } from "../data/Decks/Triggers";
-import {
-  CARD_CONDITION_CATEGORIES,
-  getCardConditionsForTrigger,
-} from "../data/Card/Conditions";
-import {
-  CARD_EFFECT_CATEGORIES,
-  getCardEffectsForTrigger,
-} from "../data/Card/Effects";
-import {
-  VOUCHER_CONDITION_CATEGORIES,
-  getVoucherConditionsForTrigger,
-} from "../data/Vouchers/Conditions";
-import {
-  VOUCHER_EFFECT_CATEGORIES,
-  getVoucherEffectsForTrigger,
-} from "../data/Vouchers/Effects";
-import {
-  DECK_CONDITION_CATEGORIES,
-  getDeckConditionsForTrigger,
-} from "../data/Decks/Conditions";
-import {
-  DECK_EFFECT_CATEGORIES,
-  getDeckEffectsForTrigger,
-} from "../data/Decks/Effects";
+} from "../data/Jokers/Triggers";;
+
 import { logSelectedTrigger } from "../generic/FileLog";
->>>>>>> ca597bd0
 
 interface BlockPaletteProps {
   position: { x: number; y: number };
